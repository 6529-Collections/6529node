package eth

import (
	"context"
	"database/sql"
	"errors"
	"fmt"
	"math/big"
	"sort"
	"time"

	"github.com/6529-Collections/6529node/internal/config"
	"github.com/6529-Collections/6529node/pkg/tdh/tokens"
<<<<<<< HEAD
	"github.com/dgraph-io/badger/v4"
=======
>>>>>>> c30fdca1
	"github.com/ethereum/go-ethereum"
	"github.com/ethereum/go-ethereum/common"
	"github.com/ethereum/go-ethereum/core/types"
	"go.uber.org/zap"
)

var ErrReorgDetected = errors.New("reorg detected")

type TokensTransfersWatcher interface {
	WatchTransfers(
		contracts []string,
		startBlock uint64,
		transfersChan chan<- tokens.TokenTransferBatch,
		tipReachedChan chan<- bool,
	) error
}

type DefaultTokensTransfersWatcher struct {
	ctx              context.Context
	client           EthClient
	decoder          EthTransactionLogsDecoder
	blockTracker     BlockHashDb
	salesDetector    SalesDetector
	maxBlocksInBatch uint64
	maxLogsInBatch   uint64
}

func NewTokensTransfersWatcher(db *sql.DB, ctx context.Context) (*DefaultTokensTransfersWatcher, error) {
	ethClient, err := CreateEthClient()
	if err != nil {
		return nil, err
	}
	maxBlocksInBatch := config.Get().TdhMaxBlocksInBatch
	if maxBlocksInBatch == 0 {
		maxBlocksInBatch = 20000
	}
	maxLogsInBatch := config.Get().TdhMaxLogsInBatch
	if maxLogsInBatch == 0 {
		maxLogsInBatch = 2000
	}
	return &DefaultTokensTransfersWatcher{
		ctx:              ctx,
		client:           ethClient,
		decoder:          NewDefaultEthTransactionLogsDecoder(),
		blockTracker:     NewBlockHashDb(db),
		salesDetector:    NewDefaultSalesDetector(ethClient),
		maxBlocksInBatch: maxBlocksInBatch,
		maxLogsInBatch:   maxLogsInBatch,
	}, nil
}

func (w *DefaultTokensTransfersWatcher) WatchTransfers(
	contracts []string,
	startBlock uint64,
	transfersChan chan<- tokens.TokenTransferBatch,
	tipReachedChan chan<- bool,
) error {
	defer w.client.Close()
	contractAddrs := make([]common.Address, len(contracts))
	for i, addr := range contracts {
		contractAddrs[i] = common.HexToAddress(addr)
	}

	zap.L().Info("Starting watch on contract transfers",
		zap.Strings("contracts", contracts),
		zap.Uint64("startBlock", startBlock),
	)

	currentBlock := startBlock
	for {
		tipBlock, err := latestBlockNumber(w.ctx, w.client)
		if err != nil {
			if sleepInterrupted(w.ctx, 1*time.Second) {
				return nil
			}
			continue
		}

		if currentBlock <= tipBlock {
			endBlock := currentBlock + w.maxBlocksInBatch - 1
			if endBlock > tipBlock {
				endBlock = tipBlock
			}
			err = w.processRangeAdaptive(
				contractAddrs,
				currentBlock,
				endBlock,
				int(w.maxLogsInBatch),
				transfersChan,
			)
			if err != nil {
				if errors.Is(err, ErrReorgDetected) {
					continue
				}
				zap.L().Warn("Failed processing blocks range", zap.Error(err))
				if sleepInterrupted(w.ctx, 1*time.Second) {
					return err
				}
				continue
			}
			currentBlock = endBlock + 1
			continue
		}

		newHeads := make(chan *types.Header, 16)

		fmt.Println("tip reached")
		tipReachedChan <- true
		sub, err := w.client.SubscribeNewHead(w.ctx, newHeads)
		if err != nil {
			zap.L().Warn("Falling back to polling", zap.Error(err))
			return w.pollForNewBlocks(contractAddrs, &currentBlock, transfersChan)
		}
		return w.subscribeAndProcessHeads(sub, newHeads, contractAddrs, &currentBlock, transfersChan)
	}
}

func (w *DefaultTokensTransfersWatcher) pollForNewBlocks(
	contractAddrs []common.Address,
	currentBlock *uint64,
	transfersChan chan<- tokens.TokenTransferBatch,
) error {
	for {
		if w.ctx.Err() != nil {
			return nil
		}
		tipBlock, err := latestBlockNumber(w.ctx, w.client)
		if err != nil {
			zap.L().Error("Could not get latest block (polling)", zap.Error(err))
			if sleepInterrupted(w.ctx, 3*time.Second) {
				return nil
			}
			continue
		}

		if *currentBlock <= tipBlock {
			endBlock := *currentBlock + w.maxBlocksInBatch - 1
			if endBlock > tipBlock {
				endBlock = tipBlock
			}
			err := w.processRangeAdaptive(contractAddrs, *currentBlock, endBlock, int(w.maxLogsInBatch), transfersChan)
			if err != nil {
				if errors.Is(err, ErrReorgDetected) {
					continue
				}
				zap.L().Error("Failed processing blocks range (polling)", zap.Error(err))
				if sleepInterrupted(w.ctx, 3*time.Second) {
					return nil
				}
				continue
			}
			*currentBlock = endBlock + 1
			continue
		}

		zap.L().Debug("No new block yet (polling)",
			zap.Uint64("current", *currentBlock),
			zap.Uint64("tip", tipBlock),
		)
		if sleepInterrupted(w.ctx, 100*time.Millisecond) {
			return nil
		}
	}
}

func (w *DefaultTokensTransfersWatcher) subscribeAndProcessHeads(
	sub ethereum.Subscription,
	newHeads <-chan *types.Header,
	contractAddrs []common.Address,
	currentBlock *uint64,
	transfersChan chan<- tokens.TokenTransferBatch,
) error {
	defer sub.Unsubscribe()

	for {
		select {
		case err := <-sub.Err():
			return err

		case header := <-newHeads:
			if header == nil {
				return nil
			}
			blockNum := header.Number.Uint64()
			for *currentBlock < blockNum {
				endBlock := *currentBlock + w.maxBlocksInBatch - 1
				if endBlock >= blockNum-1 {
					endBlock = blockNum - 1
				}
				err := w.processRangeAdaptive(contractAddrs, *currentBlock, endBlock, int(w.maxLogsInBatch), transfersChan)
				if err != nil {
					if errors.Is(err, ErrReorgDetected) {
						continue
					}
					zap.L().Error("Failed processing blocks range (subscription)", zap.Error(err))
					return err
				}
				*currentBlock = endBlock + 1
			}

			if blockNum >= *currentBlock {
				err := w.processRangeAdaptive(contractAddrs, blockNum, blockNum, int(w.maxLogsInBatch), transfersChan)
				if err != nil {
					if errors.Is(err, ErrReorgDetected) {
						continue
					}
					return err
				}
				*currentBlock = blockNum + 1
			}

		case <-w.ctx.Done():
			return nil
		}
	}
}

func (w *DefaultTokensTransfersWatcher) processRangeAdaptive(
	contractAddrs []common.Address,
	startBlock, endBlock uint64,
	maxLogsThreshold int,
	transfersChan chan<- tokens.TokenTransferBatch,
) error {
	if startBlock > endBlock {
		return nil
	}

	if err := w.checkAndHandleReorg(startBlock); err != nil {
		return err
	}

	logs, err := w.fetchLogsInRange(contractAddrs, startBlock, endBlock)
	if err != nil {
		zap.L().Error("Failed fetching logs (adaptive)",
			zap.Uint64("start", startBlock),
			zap.Uint64("end", endBlock),
			zap.Error(err),
		)
		return err
	}

	if len(logs) > maxLogsThreshold && endBlock > startBlock {
		mid := (startBlock + endBlock) / 2

		err := w.processRangeAdaptive(
			contractAddrs, startBlock, mid,
			maxLogsThreshold,
			transfersChan,
		)
		if err != nil {
			if errors.Is(err, ErrReorgDetected) {
				return err
			}
			return err
		}

		return w.processRangeAdaptive(
			contractAddrs, mid+1, endBlock,
			maxLogsThreshold,
			transfersChan,
		)
	}

	decodedByBlock := w.decoder.Decode(logs)

	var allTransfers []tokens.TokenTransfer
	for _, perBlockTransfers := range decodedByBlock {
		allTransfers = append(allTransfers, perBlockTransfers...)
	}

	txMap := make(map[common.Hash][]*tokens.TokenTransfer)
	for i := range allTransfers {
		txHash := common.HexToHash(allTransfers[i].TxHash)
		txMap[txHash] = append(txMap[txHash], &allTransfers[i])
	}
	for txHash, xfers := range txMap {
		resultMap, err := w.salesDetector.DetectIfSale(w.ctx, txHash, deref(xfers))
		if err != nil {
			zap.L().Error("Sale detection failed", zap.Error(err), zap.String("txHash", txHash.Hex()))
			continue
		}
		for i, tr := range xfers {
			tr.Type = resultMap[i]
		}
	}

	blockGroups := groupLogsByBlock(allTransfers)

	if len(blockGroups) == 0 {
		select {
		case transfersChan <- tokens.TokenTransferBatch{
			Transfers:   nil,
			BlockNumber: endBlock,
		}:
		case <-w.ctx.Done():
			return w.ctx.Err()
		}
		return nil
	}

	var blocksWithLogs []uint64
	for b := range blockGroups {
		blocksWithLogs = append(blocksWithLogs, b)
	}
	sort.Slice(blocksWithLogs, func(i, j int) bool { return blocksWithLogs[i] < blocksWithLogs[j] })

	var finalTransfers []tokens.TokenTransfer

	for _, b := range blocksWithLogs {
		header, err := w.client.HeaderByNumber(w.ctx, big.NewInt(int64(b)))
		if err != nil {
			zap.L().Error("Could not fetch block header", zap.Uint64("block", b), zap.Error(err))
			return err
		}
		chainHash := header.Hash()
		recordedHash, found := w.blockTracker.GetHash(b)
		if found && recordedHash != chainHash {
			zap.L().Warn("Reorg detected (adaptive)",
				zap.Uint64("block", b),
				zap.String("oldHash", recordedHash.Hex()),
				zap.String("newHash", chainHash.Hex()),
			)
			_ = w.blockTracker.RevertFromBlock(b)
			return ErrReorgDetected
		}
		if !found {
			if err := w.blockTracker.SetHash(b, chainHash); err != nil {
				zap.L().Error("Could not set block hash", zap.Uint64("block", b), zap.Error(err))
				return err
			}
		}

		blockTransfers := blockGroups[b]
		sort.Slice(blockTransfers, func(i, j int) bool {
			if blockTransfers[i].TransactionIndex != blockTransfers[j].TransactionIndex {
				return blockTransfers[i].TransactionIndex < blockTransfers[j].TransactionIndex
			}
			return blockTransfers[i].LogIndex < blockTransfers[j].LogIndex
		})

		finalTransfers = append(finalTransfers, blockTransfers...)
	}

	select {
	case transfersChan <- tokens.TokenTransferBatch{
		Transfers:   finalTransfers,
		BlockNumber: endBlock,
	}:
	case <-w.ctx.Done():
		return w.ctx.Err()
	}
	return nil
}

func deref(xfers []*tokens.TokenTransfer) []tokens.TokenTransfer {
	derefed := make([]tokens.TokenTransfer, len(xfers))
	for i, xfer := range xfers {
		derefed[i] = *xfer
	}
	return derefed
}

func (w *DefaultTokensTransfersWatcher) checkAndHandleReorg(
	startBlock uint64,
) error {
	if startBlock == 0 {
		return nil
	}
	maxDepth := 12
	var reorgStart uint64

	for i := 0; i < maxDepth; i++ {
		if startBlock == 0 {
			break
		}
		blockNum := startBlock - 1 - uint64(i)
		recordedHash, found := w.blockTracker.GetHash(blockNum)
		if !found {
			if blockNum == 0 {
				return nil
			}
			startBlock--
			continue
		}
		header, err := w.client.HeaderByNumber(w.ctx, big.NewInt(int64(blockNum)))
		if err != nil {
			zap.L().Error("Could not fetch block header (reorg check)",
				zap.Uint64("block", blockNum),
				zap.Error(err),
			)
			return err
		}
		if header.Hash() != recordedHash {
			reorgStart = blockNum
			break
		}
		break
	}
	if reorgStart > 0 {
		zap.L().Warn("Deep reorg detected", zap.Uint64("reorgStartBlock", reorgStart))
		err := w.blockTracker.RevertFromBlock(reorgStart)
		if err != nil {
			zap.L().Error("Could not revert block hash", zap.Uint64("block", reorgStart), zap.Error(err))
			return err
		}
		return ErrReorgDetected
	}
	return nil
}

func latestBlockNumber(ctx context.Context, client EthClient) (uint64, error) {
	header, err := client.HeaderByNumber(ctx, nil)
	if err != nil {
		zap.L().Error("Could not get latest block header", zap.Error(err))
		return 0, err
	}
	return header.Number.Uint64(), nil
}

func (w *DefaultTokensTransfersWatcher) fetchLogsInRange(
	addresses []common.Address,
	startBlock, endBlock uint64,
) ([]types.Log, error) {
	query := ethereum.FilterQuery{
		FromBlock: big.NewInt(int64(startBlock)),
		ToBlock:   big.NewInt(int64(endBlock)),
		Addresses: addresses,
	}
	return w.client.FilterLogs(w.ctx, query)
}

func groupLogsByBlock(decoded []tokens.TokenTransfer) map[uint64][]tokens.TokenTransfer {
	groups := make(map[uint64][]tokens.TokenTransfer)
	for _, t := range decoded {
		groups[t.BlockNumber] = append(groups[t.BlockNumber], t)
	}
	return groups
}

func sleepInterrupted(ctx context.Context, d time.Duration) bool {
	timer := time.NewTimer(d)
	defer timer.Stop()

	select {
	case <-ctx.Done():
		return true
	case <-timer.C:
		return false
	}
}<|MERGE_RESOLUTION|>--- conflicted
+++ resolved
@@ -10,11 +10,8 @@
 	"time"
 
 	"github.com/6529-Collections/6529node/internal/config"
-	"github.com/6529-Collections/6529node/pkg/tdh/tokens"
-<<<<<<< HEAD
-	"github.com/dgraph-io/badger/v4"
-=======
->>>>>>> c30fdca1
+	"github.com/6529-Collections/6529node/internal/eth/ethdb"
+	"github.com/6529-Collections/6529node/pkg/tdh/models"
 	"github.com/ethereum/go-ethereum"
 	"github.com/ethereum/go-ethereum/common"
 	"github.com/ethereum/go-ethereum/core/types"
@@ -27,7 +24,7 @@
 	WatchTransfers(
 		contracts []string,
 		startBlock uint64,
-		transfersChan chan<- tokens.TokenTransferBatch,
+		transfersChan chan<- models.TokenTransferBatch,
 		tipReachedChan chan<- bool,
 	) error
 }
@@ -36,7 +33,7 @@
 	ctx              context.Context
 	client           EthClient
 	decoder          EthTransactionLogsDecoder
-	blockTracker     BlockHashDb
+	blockTracker     ethdb.BlockHashDb
 	salesDetector    SalesDetector
 	maxBlocksInBatch uint64
 	maxLogsInBatch   uint64
@@ -59,7 +56,7 @@
 		ctx:              ctx,
 		client:           ethClient,
 		decoder:          NewDefaultEthTransactionLogsDecoder(),
-		blockTracker:     NewBlockHashDb(db),
+		blockTracker:     ethdb.NewBlockHashDb(db),
 		salesDetector:    NewDefaultSalesDetector(ethClient),
 		maxBlocksInBatch: maxBlocksInBatch,
 		maxLogsInBatch:   maxLogsInBatch,
@@ -69,7 +66,7 @@
 func (w *DefaultTokensTransfersWatcher) WatchTransfers(
 	contracts []string,
 	startBlock uint64,
-	transfersChan chan<- tokens.TokenTransferBatch,
+	transfersChan chan<- models.TokenTransferBatch,
 	tipReachedChan chan<- bool,
 ) error {
 	defer w.client.Close()
@@ -135,7 +132,7 @@
 func (w *DefaultTokensTransfersWatcher) pollForNewBlocks(
 	contractAddrs []common.Address,
 	currentBlock *uint64,
-	transfersChan chan<- tokens.TokenTransferBatch,
+	transfersChan chan<- models.TokenTransferBatch,
 ) error {
 	for {
 		if w.ctx.Err() != nil {
@@ -185,7 +182,7 @@
 	newHeads <-chan *types.Header,
 	contractAddrs []common.Address,
 	currentBlock *uint64,
-	transfersChan chan<- tokens.TokenTransferBatch,
+	transfersChan chan<- models.TokenTransferBatch,
 ) error {
 	defer sub.Unsubscribe()
 
@@ -236,7 +233,7 @@
 	contractAddrs []common.Address,
 	startBlock, endBlock uint64,
 	maxLogsThreshold int,
-	transfersChan chan<- tokens.TokenTransferBatch,
+	transfersChan chan<- models.TokenTransferBatch,
 ) error {
 	if startBlock > endBlock {
 		return nil
@@ -280,12 +277,12 @@
 
 	decodedByBlock := w.decoder.Decode(logs)
 
-	var allTransfers []tokens.TokenTransfer
+	var allTransfers []models.TokenTransfer
 	for _, perBlockTransfers := range decodedByBlock {
 		allTransfers = append(allTransfers, perBlockTransfers...)
 	}
 
-	txMap := make(map[common.Hash][]*tokens.TokenTransfer)
+	txMap := make(map[common.Hash][]*models.TokenTransfer)
 	for i := range allTransfers {
 		txHash := common.HexToHash(allTransfers[i].TxHash)
 		txMap[txHash] = append(txMap[txHash], &allTransfers[i])
@@ -305,7 +302,7 @@
 
 	if len(blockGroups) == 0 {
 		select {
-		case transfersChan <- tokens.TokenTransferBatch{
+		case transfersChan <- models.TokenTransferBatch{
 			Transfers:   nil,
 			BlockNumber: endBlock,
 		}:
@@ -321,7 +318,7 @@
 	}
 	sort.Slice(blocksWithLogs, func(i, j int) bool { return blocksWithLogs[i] < blocksWithLogs[j] })
 
-	var finalTransfers []tokens.TokenTransfer
+	var finalTransfers []models.TokenTransfer
 
 	for _, b := range blocksWithLogs {
 		header, err := w.client.HeaderByNumber(w.ctx, big.NewInt(int64(b)))
@@ -359,7 +356,7 @@
 	}
 
 	select {
-	case transfersChan <- tokens.TokenTransferBatch{
+	case transfersChan <- models.TokenTransferBatch{
 		Transfers:   finalTransfers,
 		BlockNumber: endBlock,
 	}:
@@ -369,8 +366,8 @@
 	return nil
 }
 
-func deref(xfers []*tokens.TokenTransfer) []tokens.TokenTransfer {
-	derefed := make([]tokens.TokenTransfer, len(xfers))
+func deref(xfers []*models.TokenTransfer) []models.TokenTransfer {
+	derefed := make([]models.TokenTransfer, len(xfers))
 	for i, xfer := range xfers {
 		derefed[i] = *xfer
 	}
@@ -446,8 +443,8 @@
 	return w.client.FilterLogs(w.ctx, query)
 }
 
-func groupLogsByBlock(decoded []tokens.TokenTransfer) map[uint64][]tokens.TokenTransfer {
-	groups := make(map[uint64][]tokens.TokenTransfer)
+func groupLogsByBlock(decoded []models.TokenTransfer) map[uint64][]models.TokenTransfer {
+	groups := make(map[uint64][]models.TokenTransfer)
 	for _, t := range decoded {
 		groups[t.BlockNumber] = append(groups[t.BlockNumber], t)
 	}
