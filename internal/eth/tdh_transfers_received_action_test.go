package eth

import (
	"context"
	"errors"
	"fmt"
	"testing"

<<<<<<< HEAD
	"github.com/6529-Collections/6529node/pkg/constants"
=======
	"github.com/6529-Collections/6529node/internal/eth/mocks"
>>>>>>> 2d2f7263
	"github.com/6529-Collections/6529node/pkg/tdh/tokens"
	"github.com/dgraph-io/badger/v4"
	"github.com/stretchr/testify/assert"
	"github.com/stretchr/testify/require"
)

<<<<<<< HEAD
// TestCheckpointHelpers tests checkpointValue() and parseCheckpoint() directly.
func TestCheckpointHelpers(t *testing.T) {
	transfer := tokens.TokenTransfer{
		BlockNumber:      123,
		TransactionIndex: 45,
		LogIndex:         6,
	}

	val := checkpointValue(transfer)
	assert.Equal(t, "123:45:6", val, "checkpointValue should format correctly")

	// valid parse
	block, txi, log, err := parseCheckpoint("123:45:6")
	require.NoError(t, err, "parseCheckpoint should succeed for valid string")
	assert.Equal(t, uint64(123), block)
	assert.Equal(t, uint64(45), txi)
	assert.Equal(t, uint64(6), log)

	// invalid parse
	_, _, _, err = parseCheckpoint("not_valid")
	require.Error(t, err, "parseCheckpoint should fail for invalid format")
	assert.Contains(t, err.Error(), "invalid checkpoint format")
}

// TestGetLastSavedCheckpoint tests getLastSavedCheckpoint logic, including when the key is not found.
func TestGetLastSavedCheckpoint(t *testing.T) {
	db := setupTestInMemoryDB(t)
	err := db.View(func(txn *badger.Txn) error {
		val, err := getLastSavedCheckpoint(txn)
		require.NoError(t, err, "Should not fail on missing checkpoint")
		assert.Equal(t, "0:0:0", string(val), "Should default to '0:0:0' if not found")
		return nil
	})
	require.NoError(t, err)

	// Now store an invalid checkpoint and expect parseCheckpoint to fail later
	err = db.Update(func(txn *badger.Txn) error {
		return txn.Set([]byte(actionsReceivedCheckpointKey), []byte("invalid_data"))
	})
	require.NoError(t, err)

	// getLastSavedCheckpoint doesn't parse, it just retrieves. So let's confirm we can read it back:
	err = db.View(func(txn *badger.Txn) error {
		val, err := getLastSavedCheckpoint(txn)
		require.NoError(t, err)
		assert.Equal(t, "invalid_data", string(val))
		return nil
	})
	require.NoError(t, err)
}

// TestNewTdhTransfersReceivedActionImpl_EmptyDB ensures that we cover the "No transfers found" path
// in the constructor. We verify logs are generated for "No transfers found" if the DB is empty.
func TestNewTdhTransfersReceivedActionImpl_EmptyDB(t *testing.T) {
	db := setupTestInMemoryDB(t)
	// No data inserted, so transferDb will return empty.
	action := NewTdhTransfersReceivedActionImpl(db, context.Background())
	require.NotNil(t, action, "Should be able to construct the action even if DB is empty")
}

// TestNewTdhTransfersReceivedActionImpl_SomeTransfers ensures the constructor can read existing
// transfers from the DB and log them out. This is a partial coverage test that ensures sorting etc.
// The actual logic is mostly in the closure given to db.View(...).
func TestNewTdhTransfersReceivedActionImpl_SomeTransfers(t *testing.T) {
	db := setupTestInMemoryDB(t)

	// Insert some pretend "existing" transfers in the DB to see if the constructor logs them.
	err := db.Update(func(txn *badger.Txn) error {
		transferDb := NewTransferDb()
		transfers := []tokens.TokenTransfer{
			{
				TxHash:           "0xabc",
				BlockNumber:      2,
				TransactionIndex: 0,
				LogIndex:         0,
				Contract:         constants.MEMES_CONTRACT,
			},
			{
				TxHash:           "0xdef",
				BlockNumber:      1,
				TransactionIndex: 0,
				LogIndex:         1,
				Contract:         constants.GRADIENTS_CONTRACT,
			},
		}
		for _, tr := range transfers {
			if err := transferDb.StoreTransfer(txn, tr); err != nil {
				return err
			}
		}
		return nil
	})
	require.NoError(t, err, "Failed to insert test transfers")

	action := NewTdhTransfersReceivedActionImpl(db, context.Background())
	require.NotNil(t, action, "Should successfully create the action with data present")
}

// TestDefaultTdhTransfersReceivedAction_NoTransfers covers the no-op scenario.
func TestDefaultTdhTransfersReceivedAction_NoTransfers(t *testing.T) {
	db := setupTestInMemoryDB(t)
	orchestrator := NewTdhTransfersReceivedActionImpl(db, context.Background())
	require.NotNil(t, orchestrator)

	// Test calling Handle with no transfers
	err := orchestrator.Handle([]tokens.TokenTransfer{})
	require.NoError(t, err)

	// Expect no changes, no errors, just a no-op
	err = db.View(func(txn *badger.Txn) error {
		_, err := txn.Get([]byte(actionsReceivedCheckpointKey))
		if err == badger.ErrKeyNotFound {
			// no checkpoint - that's expected
			return nil
		}
		return fmt.Errorf("expected no checkpoint key, got something else: %v", err)
	})
	require.NoError(t, err, "checkpoint key should not exist")
}

// TestDefaultTdhTransfersReceivedAction_BasicFlow covers normal mint and transfers.
func TestDefaultTdhTransfersReceivedAction_BasicFlow(t *testing.T) {
	db := setupTestInMemoryDB(t)
	orchestrator := NewTdhTransfersReceivedActionImpl(db, context.Background())
	require.NotNil(t, orchestrator)

	// Some sample transfers:
	// 1) Mint 3 tokens, block=1
	// 2) Transfer 1 from user1 -> user2
	// 3) Transfer 2 from user1 -> user2
	transfers := []tokens.TokenTransfer{
		{
			From:             constants.NULL_ADDRESS,
			To:               "0xUser1",
			Contract:         "0xNFT",
			TokenID:          "10",
			Amount:           3,
			BlockNumber:      1,
			TransactionIndex: 0,
			LogIndex:         0,
			TxHash:           "0xMintTx",
		},
		{
			From:             "0xUser1",
			To:               "0xUser2",
			Contract:         "0xNFT",
			TokenID:          "10",
			Amount:           1,
			BlockNumber:      1,
			TransactionIndex: 0,
			LogIndex:         1,
			TxHash:           "0xTransferTx1",
		},
		{
			From:             "0xUser1",
			To:               "0xUser2",
			Contract:         "0xNFT",
			TokenID:          "10",
			Amount:           2,
			BlockNumber:      1,
			TransactionIndex: 0,
			LogIndex:         2,
			TxHash:           "0xTransferTx2",
		},
	}

	err := orchestrator.Handle(transfers)
	require.NoError(t, err)

	// Check final states (ownerDb, nftDb, checkpoint)
	err = db.View(func(txn *badger.Txn) error {
		ownerDb := NewOwnerDb()
		nftDb := NewNFTDb()

		balUser1, err := ownerDb.GetBalance(txn, "0xuser1", "0xnft", "10")
		require.NoError(t, err)
		assert.Equal(t, int64(0), balUser1)

		balUser2, err := ownerDb.GetBalance(txn, "0xuser2", "0xnft", "10")
		require.NoError(t, err)
		assert.Equal(t, int64(3), balUser2)

		nftRec, nftErr := nftDb.GetNFT(txn, "0xnft", "10")
		require.NoError(t, nftErr)
		require.NotNil(t, nftRec)
		assert.Equal(t, int64(3), nftRec.Supply)
		assert.Equal(t, int64(0), nftRec.BurntSupply)

		item, getErr := txn.Get([]byte(actionsReceivedCheckpointKey))
		require.NoError(t, getErr)
		checkpointVal, copyErr := item.ValueCopy(nil)
		require.NoError(t, copyErr)
		assert.Equal(t, "1:0:2", string(checkpointVal))

		return nil
	})
	require.NoError(t, err)
}

// TestDefaultTdhTransfersReceivedAction_OutOfOrderReset covers the scenario where a new batch
// arrives with a block < lastSavedBlock. This triggers reset and replay logic.
func TestDefaultTdhTransfersReceivedAction_OutOfOrderReset(t *testing.T) {
	db := setupTestInMemoryDB(t)
	orchestrator := NewTdhTransfersReceivedActionImpl(db, context.Background())
	require.NotNil(t, orchestrator)

	// We'll handle a first batch
	batch1 := []tokens.TokenTransfer{
		{
			From:             constants.NULL_ADDRESS,
			To:               "0xUserA",
			Contract:         "0xNFT",
			TokenID:          "101",
			Amount:           5,
			BlockNumber:      10,
			TransactionIndex: 0,
			LogIndex:         0,
			TxHash:           "0xTx1",
		},
	}
	// This sets checkpoint to "10:0:0"
	require.NoError(t, orchestrator.Handle(batch1))

	// Next we handle a second batch that is "behind" => block=9 => triggers reset
	batch2 := []tokens.TokenTransfer{
		{
			From:             constants.NULL_ADDRESS,
			To:               "0xUserB",
			Contract:         "0xNFT",
			TokenID:          "102",
			Amount:           2,
			BlockNumber:      9,
			TransactionIndex: 1,
			LogIndex:         0,
			TxHash:           "0xOutOfOrder",
		},
	}

	// Because block=9 is less than the saved checkpoint block=10, we expect a reset
	err := orchestrator.Handle(batch2)
	require.NoError(t, err)

	// After handle completes, let's see what ended up in the DB.
	err = db.View(func(txn *badger.Txn) error {
		ownerDb := NewOwnerDb()

		// userA => we expect 0 now because block=10 data was pruned
		balA, _ := ownerDb.GetBalance(txn, "0xusera", "0xnft", "101")
		assert.Equal(t, int64(0), balA)

		// userB => minted 2 from block=9
		balB, _ := ownerDb.GetBalance(txn, "0xuserb", "0xnft", "102")
		assert.Equal(t, int64(2), balB)

		// Check checkpoint => should be 9:1:0
		item, err2 := txn.Get([]byte(actionsReceivedCheckpointKey))
		require.NoError(t, err2)
		val, _ := item.ValueCopy(nil)
		assert.Equal(t, "9:1:0", string(val))
		return nil
	})
	require.NoError(t, err)
}

// TestDefaultTdhTransfersReceivedAction_BurnScenario covers a normal burn flow.
func TestDefaultTdhTransfersReceivedAction_BurnScenario(t *testing.T) {
	db := setupTestInMemoryDB(t)
	orchestrator := NewTdhTransfersReceivedActionImpl(db, context.Background())
	require.NotNil(t, orchestrator)

	// 1) Mint 5 tokens to userC
	// 2) userC burns 2 tokens => supply remains 5, burnt=2
	// 3) userC => userD => 3 tokens
	allTransfers := []tokens.TokenTransfer{
		{
			From:             constants.NULL_ADDRESS,
			To:               "0xUserC",
			Contract:         "0xNFT",
			TokenID:          "50",
			Amount:           5,
			BlockNumber:      7,
			TransactionIndex: 1,
			LogIndex:         0,
			TxHash:           "0xMintC",
		},
		{
			From:             "0xUserC",
			To:               constants.NULL_ADDRESS, // burn
			Contract:         "0xNFT",
			TokenID:          "50",
			Amount:           2,
			BlockNumber:      7,
			TransactionIndex: 1,
			LogIndex:         1,
			TxHash:           "0xBurnC",
		},
		{
			From:             "0xUserC",
			To:               "0xUserD",
			Contract:         "0xNFT",
			TokenID:          "50",
			Amount:           3,
			BlockNumber:      7,
			TransactionIndex: 1,
			LogIndex:         2,
			TxHash:           "0xTransferCD",
		},
	}

	require.NoError(t, orchestrator.Handle(allTransfers))

	// Check final state
	err := db.View(func(txn *badger.Txn) error {
		ownerDb := NewOwnerDb()
		nftDb := NewNFTDb()

		// userC => balance=0
		cBal, _ := ownerDb.GetBalance(txn, "0xuserc", "0xnft", "50")
		assert.Equal(t, int64(0), cBal)

		// userD => balance=3
		dBal, _ := ownerDb.GetBalance(txn, "0xuserd", "0xnft", "50")
		assert.Equal(t, int64(3), dBal)

		// NFT => totalSupply=5, burnt=2
		nftRec, err := nftDb.GetNFT(txn, "0xnft", "50")
		require.NoError(t, err)
		require.NotNil(t, nftRec)
		assert.Equal(t, int64(5), nftRec.Supply)
		assert.Equal(t, int64(2), nftRec.BurntSupply)

		item, err2 := txn.Get([]byte(actionsReceivedCheckpointKey))
		require.NoError(t, err2)
		val, _ := item.ValueCopy(nil)
		assert.Equal(t, "7:1:2", string(val))
		return nil
	})
	require.NoError(t, err)
}

// TestDefaultTdhTransfersReceivedAction_InsufficientBalance attempts a transfer that the sender
// cannot afford, expecting an error. This covers the "insufficient balance" branch in applyTransfer.
func TestDefaultTdhTransfersReceivedAction_InsufficientBalance(t *testing.T) {
	db := setupTestInMemoryDB(t)
	action := NewTdhTransfersReceivedActionImpl(db, context.Background())
	require.NotNil(t, action)

	// 1) Mint 1 token to userX in a separate call so it commits successfully
	mint := tokens.TokenTransfer{
		From:             constants.NULL_ADDRESS,
		To:               "0xUserX",
		Contract:         "0xNFT",
		TokenID:          "777",
		Amount:           1,
		BlockNumber:      5,
		TransactionIndex: 0,
		LogIndex:         0,
		TxHash:           "0xMintX",
	}

	// First call handles the mint only
	err := action.Handle([]tokens.TokenTransfer{mint})
	require.NoError(t, err, "Mint should succeed")

	// 2) Transfer 2 tokens from userX -> userY, but userX only has 1 => should fail
	badTransfer := tokens.TokenTransfer{
		From:             "0xUserX",
		To:               "0xUserY",
		Contract:         "0xNFT",
		TokenID:          "777",
		Amount:           2, // more than minted
		BlockNumber:      6,
		TransactionIndex: 0,
		LogIndex:         0,
		TxHash:           "0xTxInsufficient",
	}

	err = action.Handle([]tokens.TokenTransfer{badTransfer})
	require.Error(t, err, "Should fail due to insufficient balance")

	// Now verify the mint is still in the DB
	err = db.View(func(txn *badger.Txn) error {
		ownerDb := NewOwnerDb()

		// userX => 1
		balUserX, _ := ownerDb.GetBalance(txn, "0xuserx", "0xnft", "777")
		assert.Equal(t, int64(1), balUserX)

		// userY => 0 (the second transfer never succeeded)
		balUserY, _ := ownerDb.GetBalance(txn, "0xusery", "0xnft", "777")
		assert.Equal(t, int64(0), balUserY)

		// Check checkpoint => it should reflect only the mint: "5:0:0"
		item, err2 := txn.Get([]byte(actionsReceivedCheckpointKey))
		require.NoError(t, err2)
		val, _ := item.ValueCopy(nil)
		assert.Equal(t, "5:0:0", string(val))

		return nil
	})
	require.NoError(t, err)
}

// TestDefaultTdhTransfersReceivedAction_InvalidCheckpointData ensures that if the lastSavedCheckpoint
// in DB is invalid, the parseCheckpoint call inside Handle(...) returns an error.
func TestDefaultTdhTransfersReceivedAction_InvalidCheckpointData(t *testing.T) {
	db := setupTestInMemoryDB(t)
	action := NewTdhTransfersReceivedActionImpl(db, context.Background())
	require.NotNil(t, action)

	// Manually store invalid checkpoint
	err := db.Update(func(txn *badger.Txn) error {
		return txn.Set([]byte(actionsReceivedCheckpointKey), []byte("some_bad_data"))
	})
	require.NoError(t, err)

	// Attempt to handle a normal transfer => should fail on parseCheckpoint
	transfers := []tokens.TokenTransfer{
		{
			From:             constants.NULL_ADDRESS,
			To:               "0xUserABC",
			Contract:         "0xNFT",
			TokenID:          "999",
			Amount:           1,
			BlockNumber:      10,
			TransactionIndex: 0,
			LogIndex:         0,
			TxHash:           "0xNormalTx",
		},
	}

	err = action.Handle(transfers)
	require.Error(t, err, "Should fail because parseCheckpoint can't parse 'some_bad_data'")
	assert.Contains(t, err.Error(), "invalid checkpoint format")
}

// TestDefaultTdhTransfersReceivedAction_MultipleBatches ensures we hit the batch-splitting logic
func TestDefaultTdhTransfersReceivedAction_MultipleBatches(t *testing.T) {
	db := setupTestInMemoryDB(t)
	action := NewTdhTransfersReceivedActionImpl(db, context.Background())
	require.NotNil(t, action)

	// We'll create more than 100 transfers to force multiple batches
	var transfers []tokens.TokenTransfer
	for i := 0; i < 250; i++ {
		tfr := tokens.TokenTransfer{
			From:             constants.NULL_ADDRESS,
			To:               fmt.Sprintf("0xUser%d", i),
			Contract:         "0xNFT",
			TokenID:          "BATCH",
			Amount:           1,
			BlockNumber:      1,
			TransactionIndex: 0,
			LogIndex:         uint64(i),
			TxHash:           fmt.Sprintf("0xTx%d", i),
		}
		transfers = append(transfers, tfr)
	}

	// By default, the code uses batchSize=100. So this will result in 3 batches (100,100,50).
	err := action.Handle(transfers)
	require.NoError(t, err)

	// Check that the final checkpoint = "1:0:249" (the last item)
	err = db.View(func(txn *badger.Txn) error {
		item, err2 := txn.Get([]byte(actionsReceivedCheckpointKey))
		require.NoError(t, err2)
		val, _ := item.ValueCopy(nil)
		assert.Equal(t, "1:0:249", string(val))
		return nil
	})
	require.NoError(t, err)
}

func TestInvalidCheckpointData(t *testing.T) {
	db := setupTestInMemoryDB(t)
	action := NewTdhTransfersReceivedActionImpl(db, context.Background())
	require.NotNil(t, action)

	// Manually store an invalid checkpoint
	err := db.Update(func(txn *badger.Txn) error {
		return txn.Set([]byte(actionsReceivedCheckpointKey), []byte("bad:data:here"))
	})
	require.NoError(t, err)

	// Attempt to handle a normal set of transfers
	transfers := []tokens.TokenTransfer{
		{
			From:             constants.NULL_ADDRESS,
			To:               "0xUserABC",
			Contract:         "0xNFT",
			TokenID:          "999",
			Amount:           1,
			BlockNumber:      10,
			TransactionIndex: 0,
			LogIndex:         0,
			TxHash:           "0xTest",
		},
	}

	// This should fail because parseCheckpoint will throw an error for "bad:data:here"
	err = action.Handle(transfers)
	require.Error(t, err)
	assert.Contains(t, err.Error(), "invalid checkpoint format")
}

func TestNoCheckpointKeyFound(t *testing.T) {
	db := setupTestInMemoryDB(t)
	// Don't set checkpoint; it's missing on purpose.

	err := db.View(func(txn *badger.Txn) error {
		val, err := getLastSavedCheckpoint(txn)
		require.NoError(t, err)
		assert.Equal(t, "0:0:0", string(val))
		return nil
	})
	require.NoError(t, err)
}

func TestSingleMint(t *testing.T) {
	db := setupTestInMemoryDB(t)
	action := NewTdhTransfersReceivedActionImpl(db, context.Background())

	// Just 1 mint => block=10
	transfer := tokens.TokenTransfer{
		From:             constants.NULL_ADDRESS,
		To:               "0xMinter",
		Contract:         "0xNFT",
		TokenID:          "123",
		Amount:           3,
		BlockNumber:      10,
		TransactionIndex: 1,
		LogIndex:         0,
		TxHash:           "0xMint",
	}

	err := action.Handle([]tokens.TokenTransfer{transfer})
	require.NoError(t, err)

	// Validate DB
	err = db.View(func(txn *badger.Txn) error {
		// ownership
		ownerDb := NewOwnerDb()
		bal, _ := ownerDb.GetBalance(txn, "0xminter", "0xnft", "123")
		assert.Equal(t, int64(3), bal)

		// supply
		nftDb := NewNFTDb()
		rec, err := nftDb.GetNFT(txn, "0xnft", "123")
		require.NoError(t, err)
		assert.Equal(t, int64(3), rec.Supply)
		assert.Equal(t, int64(0), rec.BurntSupply)

		// checkpoint
		item, e2 := txn.Get([]byte(actionsReceivedCheckpointKey))
		require.NoError(t, e2)
		cp, _ := item.ValueCopy(nil)
		assert.Equal(t, "10:1:0", string(cp), "Should match last minted block:txIndex:logIndex")

		return nil
	})
	require.NoError(t, err)
}

func TestBurnToDeadAddress(t *testing.T) {
	db := setupTestInMemoryDB(t)
	action := NewTdhTransfersReceivedActionImpl(db, context.Background())

	// Step 1: Mint to user
	mint := tokens.TokenTransfer{
		From:             constants.NULL_ADDRESS,
		To:               "0xUser",
		Contract:         "0xNFT",
		TokenID:          "999",
		Amount:           2,
		TxHash:           "0xMint",
		BlockNumber:      10,
		TransactionIndex: 0,
		LogIndex:         0,
	}

	// Step 2: Transfer user -> DEAD_ADDRESS (Burn)
	burn := tokens.TokenTransfer{
		From:             "0xUser",
		To:               constants.DEAD_ADDRESS,
		Contract:         "0xNFT",
		TokenID:          "999",
		Amount:           2,
		BlockNumber:      11,
		TransactionIndex: 0,
		LogIndex:         1,
		TxHash:           "0xDeadBurn",
	}

	// Execute minting and burning
	require.NoError(t, action.Handle([]tokens.TokenTransfer{mint}))
	require.NoError(t, action.Handle([]tokens.TokenTransfer{burn}))

	// Validate: Check that user balance is now 0
	err := db.View(func(txn *badger.Txn) error {
		balance, err := action.ownerDb.GetBalance(txn, "0xUser", "0xNFT", "999")
		require.NoError(t, err)
		require.Equal(t, int64(0), balance, "User balance should be zero after burning")

		// Validate that burnt supply is correctly updated
		nft, err := action.nftDb.GetNFT(txn, "0xNFT", "999")
		require.NoError(t, err)
		require.Equal(t, int64(2), nft.BurntSupply, "Burnt supply should match the amount burned")

		return nil
	})
	require.NoError(t, err)
}

func TestParseCheckpointValid(t *testing.T) {
	block, txIndex, logIndex, err := parseCheckpoint("100:2:5")
	require.NoError(t, err)
	assert.Equal(t, uint64(100), block)
	assert.Equal(t, uint64(2), txIndex)
	assert.Equal(t, uint64(5), logIndex)
}

func TestParseCheckpointInvalid(t *testing.T) {
	_, _, _, err := parseCheckpoint("invalid")
	require.Error(t, err)
	assert.Contains(t, err.Error(), "invalid checkpoint format")
}

// TransferDb interface mock
type failingTransferDb struct {
	storeErr                error
	getAllTransfersErr      error
	getTransfersContractErr error
	getTransfersAddressErr  error
	resetCheckpointErr      error
}

func (f *failingTransferDb) StoreTransfer(*badger.Txn, tokens.TokenTransfer) error {
	if f.storeErr != nil {
		return f.storeErr
	}
	return nil
}
func (f *failingTransferDb) GetAllTransfers(*badger.Txn) ([]tokens.TokenTransfer, error) {
	if f.getAllTransfersErr != nil {
		return nil, f.getAllTransfersErr
	}
	return nil, nil
}
func (f *failingTransferDb) GetTransfersByContract(*badger.Txn, string) ([]tokens.TokenTransfer, error) {
	if f.getTransfersContractErr != nil {
		return nil, f.getTransfersContractErr
	}
	return nil, nil
}
func (f *failingTransferDb) GetTransfersByAddress(*badger.Txn, string) ([]tokens.TokenTransfer, error) {
	if f.getTransfersAddressErr != nil {
		return nil, f.getTransfersAddressErr
	}
	return nil, nil
}
func (f *failingTransferDb) ResetToCheckpoint(*badger.Txn, uint64, uint64, uint64) error {
	if f.resetCheckpointErr != nil {
		return f.resetCheckpointErr
	}
	return nil
}
func (f *failingTransferDb) GetTransfersByBlockMax(*badger.Txn, uint64) ([]tokens.TokenTransfer, error) {
	return nil, nil
}
func (f *failingTransferDb) GetTransfersByBlockNumber(*badger.Txn, uint64) ([]tokens.TokenTransfer, error) {
	return nil, nil
}
func (f *failingTransferDb) GetTransfersByNft(*badger.Txn, string, string) ([]tokens.TokenTransfer, error) {
	return nil, nil
}
func (f *failingTransferDb) GetTransfersByTxHash(*badger.Txn, string) ([]tokens.TokenTransfer, error) {
	return nil, nil
}

// OwnerDb interface mock
type failingOwnerDb struct {
	getBalanceErr      error
	updateOwnershipErr error
	resetOwnersErr     error
	// Add other error fields if OwnerDb has more methods
}

func (f *failingOwnerDb) GetBalance(*badger.Txn, string, string, string) (int64, error) {
	if f.getBalanceErr != nil {
		return 0, f.getBalanceErr
	}
	return 0, nil
}
func (f *failingOwnerDb) UpdateOwnership(*badger.Txn, string, string, string, string, int64) error {
	if f.updateOwnershipErr != nil {
		return f.updateOwnershipErr
	}
	return nil
}
func (f *failingOwnerDb) ResetOwners(*badger.DB) error {
	if f.resetOwnersErr != nil {
		return f.resetOwnersErr
	}
	return nil
}
func (f *failingOwnerDb) GetAllOwners(*badger.Txn) (map[string]int64, error) {
	return nil, nil
}
func (f *failingOwnerDb) GetOwnersByNft(*badger.Txn, string, string) (map[string]int64, error) {
	return nil, nil
}

// NFTDb interface mock
type failingNFTDb struct {
	updateSupplyErr      error
	updateBurntSupplyErr error
	resetNFTsErr         error
	// If NFTDb has more methods, add them here
}

func (f *failingNFTDb) UpdateSupply(*badger.Txn, string, string, int64) error {
	if f.updateSupplyErr != nil {
		return f.updateSupplyErr
	}
	return nil
}
func (f *failingNFTDb) UpdateBurntSupply(*badger.Txn, string, string, int64) error {
	if f.updateBurntSupplyErr != nil {
		return f.updateBurntSupplyErr
	}
	return nil
}
func (f *failingNFTDb) ResetNFTs(*badger.DB) error {
	if f.resetNFTsErr != nil {
		return f.resetNFTsErr
	}
	return nil
}

// If the real NFTDb has more methods, also stub them out
func (f *failingNFTDb) GetNFT(*badger.Txn, string, string) (*NFT, error) {
	// Return something trivial or an error field
	return nil, nil
}
func (f *failingNFTDb) GetNftsByOwnerAddress(*badger.Txn, string) ([]NFT, error) {
	// Return something trivial or an error field
	return nil, nil
}

//
// 2. Helper to create a *DefaultTdhTransfersReceivedAction with failing mocks
//

func newActionWithMocks(
	db *badger.DB,
	transferDb TransferDb,
	ownerDb OwnerDb,
	nftDb NFTDb,
) *DefaultTdhTransfersReceivedAction {
	return &DefaultTdhTransfersReceivedAction{
		db:         db,
		transferDb: transferDb,
		ownerDb:    ownerDb,
		nftDb:      nftDb,
		ctx:        context.Background(),
=======
func TestTdhTransfersReceivedAction_Handle(t *testing.T) {
	progressTracker := mocks.NewTdhIdxTrackerDb(t)
	action := &DefaultTdhTransfersReceivedAction{
		ctx:             context.Background(),
		progressTracker: progressTracker,
	}
	progressTracker.On("SetProgress", uint64(1)).Return(nil)
	trBatch := tokens.TokenTransferBatch{
		Transfers: []tokens.TokenTransfer{
			{
				BlockNumber: 1,
				TxHash:      "0x123",
				From:        "0x123",
				To:          "0x123",
				TokenID:     "0x123",
				Amount:      1,
				Contract:    "0x123",
			},
		},
		BlockNumber: 1,
	}
	err := action.Handle(trBatch)
	if err != nil {
		t.Fatalf("error handling transfers: %v", err)
>>>>>>> 2d2f7263
	}
}

//
// 3. Tests for Error Coverage in the Constructor
//

func TestNewTdhTransfersReceivedActionImpl_GetAllTransfersError(t *testing.T) {
	db := setupTestInMemoryDB(t)
	// Create a TransferDb that fails on GetAllTransfers
	fTransferDb := &failingTransferDb{
		getAllTransfersErr: errors.New("mock getAllTransfers error"),
	}

	// Manually build the action so that we skip the normal constructor logic
	action := &DefaultTdhTransfersReceivedAction{
		db:         db,
		transferDb: fTransferDb,
		ownerDb:    NewOwnerDb(),
		nftDb:      NewNFTDb(),
		ctx:        context.Background(),
	}

	// Now replicate what NewTdhTransfersReceivedActionImpl does internally:
	err := db.View(func(txn *badger.Txn) error {
		_, err := action.transferDb.GetAllTransfers(txn)
		if err != nil {
			return fmt.Errorf("failed to get all transfers: %w", err)
		}
		return nil
	})

	require.Error(t, err)
	assert.Contains(t, err.Error(), "mock getAllTransfers error")
}

func TestNewTdhTransfersReceivedActionImpl_GetTransfersByContractError(t *testing.T) {
	db := setupTestInMemoryDB(t)

	fTransferDb := &failingTransferDb{
		getTransfersContractErr: errors.New("mock getTransfersByContract error"),
	}

	// We'll mimic the relevant section of the constructor
	err := db.View(func(txn *badger.Txn) error {
		_, err := fTransferDb.GetTransfersByContract(txn, constants.GRADIENTS_CONTRACT)
		if err != nil {
			return fmt.Errorf("failed to get gradient transfers: %w", err)
		}
		return nil
	})
	require.Error(t, err)
	assert.Contains(t, err.Error(), "mock getTransfersByContract error")
}

// 4. Tests for applyTransfer Error Paths
func TestApplyTransfer_StoreTransferError(t *testing.T) {
	db := setupTestInMemoryDB(t)

	fTransDb := &failingTransferDb{
		storeErr: errors.New("mock store error"),
	}
	action := newActionWithMocks(db, fTransDb, NewOwnerDb(), NewNFTDb())

	txErr := db.Update(func(txn *badger.Txn) error {
		transfer := tokens.TokenTransfer{
			BlockNumber:      10,
			TransactionIndex: 0,
			LogIndex:         0,
			From:             constants.NULL_ADDRESS, // triggers mint logic
			To:               "0xUser",
			Contract:         "0xNFT",
			TokenID:          "1",
			Amount:           1,
		}
		return action.applyTransfer(txn, transfer, true) // storeTransfer=true
	})
	require.Error(t, txErr)
	assert.Contains(t, txErr.Error(), "mock store error")
	assert.Contains(t, txErr.Error(), "failed to store transfer")
}

func TestApplyTransfer_UpdateSupplyError(t *testing.T) {
	db := setupTestInMemoryDB(t)

	fNftDb := &failingNFTDb{
		updateSupplyErr: errors.New("mock updateSupply error"),
	}
	action := newActionWithMocks(db, NewTransferDb(), NewOwnerDb(), fNftDb)

	txErr := db.Update(func(txn *badger.Txn) error {
		transfer := tokens.TokenTransfer{
			From:     constants.NULL_ADDRESS, // triggers UpdateSupply
			To:       "0xUser",
			Contract: "0xNFT",
			TokenID:  "1",
			Amount:   10,
		}
		return action.applyTransfer(txn, transfer, false) // storeTransfer=false
	})
	require.Error(t, txErr)
	assert.Contains(t, txErr.Error(), "mock updateSupply error")
	assert.Contains(t, txErr.Error(), "failed to update NFT supply")
}

func TestApplyTransfer_UpdateBurntSupplyError(t *testing.T) {
	db := setupTestInMemoryDB(t)

	fNftDb := &failingNFTDb{
		updateBurntSupplyErr: errors.New("mock burntSupply error"),
	}
	action := newActionWithMocks(db, NewTransferDb(), NewOwnerDb(), fNftDb)

	txErr := db.Update(func(txn *badger.Txn) error {
		transfer := tokens.TokenTransfer{
			From:     "0xUser",
			To:       constants.NULL_ADDRESS, // triggers burn logic
			Contract: "0xNFT",
			TokenID:  "1",
			Amount:   2,
		}
		return action.applyTransfer(txn, transfer, false)
	})
	require.Error(t, txErr)
	assert.Contains(t, txErr.Error(), "mock burntSupply error")
	assert.Contains(t, txErr.Error(), "failed to update NFT burnt supply")
}

func TestApplyTransfer_GetBalanceError(t *testing.T) {
	db := setupTestInMemoryDB(t)

	fOwnerDb := &failingOwnerDb{
		getBalanceErr: errors.New("mock getBalance error"),
	}
	action := newActionWithMocks(db, NewTransferDb(), fOwnerDb, NewNFTDb())

	txErr := db.Update(func(txn *badger.Txn) error {
		transfer := tokens.TokenTransfer{
			From:     "0xUser", // triggers the getBalance path
			To:       "0xUser2",
			Contract: "0xNFT",
			TokenID:  "10",
			Amount:   1,
		}
		return action.applyTransfer(txn, transfer, false)
	})
	require.Error(t, txErr)
	assert.Contains(t, txErr.Error(), "mock getBalance error")
	assert.Contains(t, txErr.Error(), "failed to get sender balance")
}

//
// 5. Tests for reset(...) Error Paths
//    Since reset is a private method, we can still call it directly in the same package.
//    We'll set up mocks that fail at various steps.
//

func TestReset_OwnersResetError(t *testing.T) {
	db := setupTestInMemoryDB(t)

	fOwnerDb := &failingOwnerDb{
		resetOwnersErr: errors.New("mock resetOwners error"),
	}
	action := newActionWithMocks(db, NewTransferDb(), fOwnerDb, NewNFTDb())

	err := action.reset(0, 0, 0)
	require.Error(t, err)
	assert.Contains(t, err.Error(), "mock resetOwners error")
	assert.Contains(t, err.Error(), "failed to reset owners")
}

func TestReset_NFTsResetError(t *testing.T) {
	db := setupTestInMemoryDB(t)

	fNftDb := &failingNFTDb{
		resetNFTsErr: errors.New("mock resetNFTs error"),
	}
	action := newActionWithMocks(db, NewTransferDb(), NewOwnerDb(), fNftDb)

	err := action.reset(0, 0, 0)
	require.Error(t, err)
	assert.Contains(t, err.Error(), "mock resetNFTs error")
	assert.Contains(t, err.Error(), "failed to reset NFTs")
}

func TestReset_TransferResetToCheckpointError(t *testing.T) {
	db := setupTestInMemoryDB(t)

	fTransDb := &failingTransferDb{
		resetCheckpointErr: errors.New("mock reset checkpoint error"),
	}
	action := newActionWithMocks(db, fTransDb, NewOwnerDb(), NewNFTDb())

	err := action.reset(0, 0, 0)
	require.Error(t, err)
	assert.Contains(t, err.Error(), "mock reset checkpoint error")
	assert.Contains(t, err.Error(), "failed to reset transfers to checkpoint")
}<|MERGE_RESOLUTION|>--- conflicted
+++ resolved
@@ -6,18 +6,14 @@
 	"fmt"
 	"testing"
 
-<<<<<<< HEAD
+	"github.com/6529-Collections/6529node/internal/eth/mocks"
 	"github.com/6529-Collections/6529node/pkg/constants"
-=======
-	"github.com/6529-Collections/6529node/internal/eth/mocks"
->>>>>>> 2d2f7263
 	"github.com/6529-Collections/6529node/pkg/tdh/tokens"
 	"github.com/dgraph-io/badger/v4"
 	"github.com/stretchr/testify/assert"
 	"github.com/stretchr/testify/require"
 )
 
-<<<<<<< HEAD
 // TestCheckpointHelpers tests checkpointValue() and parseCheckpoint() directly.
 func TestCheckpointHelpers(t *testing.T) {
 	transfer := tokens.TokenTransfer{
@@ -74,7 +70,8 @@
 func TestNewTdhTransfersReceivedActionImpl_EmptyDB(t *testing.T) {
 	db := setupTestInMemoryDB(t)
 	// No data inserted, so transferDb will return empty.
-	action := NewTdhTransfersReceivedActionImpl(db, context.Background())
+	progressTracker := mocks.NewTdhIdxTrackerDb(t)
+	action := NewTdhTransfersReceivedActionImpl(context.Background(), progressTracker, db)
 	require.NotNil(t, action, "Should be able to construct the action even if DB is empty")
 }
 
@@ -112,18 +109,23 @@
 	})
 	require.NoError(t, err, "Failed to insert test transfers")
 
-	action := NewTdhTransfersReceivedActionImpl(db, context.Background())
+	progressTracker := mocks.NewTdhIdxTrackerDb(t)
+	action := NewTdhTransfersReceivedActionImpl(context.Background(), progressTracker, db)
 	require.NotNil(t, action, "Should successfully create the action with data present")
 }
 
 // TestDefaultTdhTransfersReceivedAction_NoTransfers covers the no-op scenario.
 func TestDefaultTdhTransfersReceivedAction_NoTransfers(t *testing.T) {
 	db := setupTestInMemoryDB(t)
-	orchestrator := NewTdhTransfersReceivedActionImpl(db, context.Background())
+	progressTracker := mocks.NewTdhIdxTrackerDb(t)
+	orchestrator := NewTdhTransfersReceivedActionImpl(context.Background(), progressTracker, db)
 	require.NotNil(t, orchestrator)
 
 	// Test calling Handle with no transfers
-	err := orchestrator.Handle([]tokens.TokenTransfer{})
+	err := orchestrator.Handle(tokens.TokenTransferBatch{
+		Transfers:   []tokens.TokenTransfer{},
+		BlockNumber: 0,
+	})
 	require.NoError(t, err)
 
 	// Expect no changes, no errors, just a no-op
@@ -141,7 +143,8 @@
 // TestDefaultTdhTransfersReceivedAction_BasicFlow covers normal mint and transfers.
 func TestDefaultTdhTransfersReceivedAction_BasicFlow(t *testing.T) {
 	db := setupTestInMemoryDB(t)
-	orchestrator := NewTdhTransfersReceivedActionImpl(db, context.Background())
+	progressTracker := mocks.NewTdhIdxTrackerDb(t)
+	orchestrator := NewTdhTransfersReceivedActionImpl(context.Background(), progressTracker, db)
 	require.NotNil(t, orchestrator)
 
 	// Some sample transfers:
@@ -184,7 +187,13 @@
 		},
 	}
 
-	err := orchestrator.Handle(transfers)
+	transfersBatch := tokens.TokenTransferBatch{
+		Transfers:   transfers,
+		BlockNumber: 1,
+	}
+
+	progressTracker.On("SetProgress", uint64(1)).Return(nil)
+	err := orchestrator.Handle(transfersBatch)
 	require.NoError(t, err)
 
 	// Check final states (ownerDb, nftDb, checkpoint)
@@ -221,7 +230,8 @@
 // arrives with a block < lastSavedBlock. This triggers reset and replay logic.
 func TestDefaultTdhTransfersReceivedAction_OutOfOrderReset(t *testing.T) {
 	db := setupTestInMemoryDB(t)
-	orchestrator := NewTdhTransfersReceivedActionImpl(db, context.Background())
+	progressTracker := mocks.NewTdhIdxTrackerDb(t)
+	orchestrator := NewTdhTransfersReceivedActionImpl(context.Background(), progressTracker, db)
 	require.NotNil(t, orchestrator)
 
 	// We'll handle a first batch
@@ -238,8 +248,14 @@
 			TxHash:           "0xTx1",
 		},
 	}
+
+	transfersBatch := tokens.TokenTransferBatch{
+		Transfers:   batch1,
+		BlockNumber: 10,
+	}
 	// This sets checkpoint to "10:0:0"
-	require.NoError(t, orchestrator.Handle(batch1))
+	progressTracker.On("SetProgress", uint64(10)).Return(nil)
+	require.NoError(t, orchestrator.Handle(transfersBatch))
 
 	// Next we handle a second batch that is "behind" => block=9 => triggers reset
 	batch2 := []tokens.TokenTransfer{
@@ -257,7 +273,12 @@
 	}
 
 	// Because block=9 is less than the saved checkpoint block=10, we expect a reset
-	err := orchestrator.Handle(batch2)
+	progressTracker.On("SetProgress", uint64(9)).Return(nil)
+	transfersBatch = tokens.TokenTransferBatch{
+		Transfers:   batch2,
+		BlockNumber: 9,
+	}
+	err := orchestrator.Handle(transfersBatch)
 	require.NoError(t, err)
 
 	// After handle completes, let's see what ended up in the DB.
@@ -285,7 +306,8 @@
 // TestDefaultTdhTransfersReceivedAction_BurnScenario covers a normal burn flow.
 func TestDefaultTdhTransfersReceivedAction_BurnScenario(t *testing.T) {
 	db := setupTestInMemoryDB(t)
-	orchestrator := NewTdhTransfersReceivedActionImpl(db, context.Background())
+	progressTracker := mocks.NewTdhIdxTrackerDb(t)
+	orchestrator := NewTdhTransfersReceivedActionImpl(context.Background(), progressTracker, db)
 	require.NotNil(t, orchestrator)
 
 	// 1) Mint 5 tokens to userC
@@ -327,7 +349,12 @@
 		},
 	}
 
-	require.NoError(t, orchestrator.Handle(allTransfers))
+	progressTracker.On("SetProgress", uint64(7)).Return(nil)
+	transfersBatch := tokens.TokenTransferBatch{
+		Transfers:   allTransfers,
+		BlockNumber: 7,
+	}
+	require.NoError(t, orchestrator.Handle(transfersBatch))
 
 	// Check final state
 	err := db.View(func(txn *badger.Txn) error {
@@ -362,8 +389,9 @@
 // cannot afford, expecting an error. This covers the "insufficient balance" branch in applyTransfer.
 func TestDefaultTdhTransfersReceivedAction_InsufficientBalance(t *testing.T) {
 	db := setupTestInMemoryDB(t)
-	action := NewTdhTransfersReceivedActionImpl(db, context.Background())
-	require.NotNil(t, action)
+	progressTracker := mocks.NewTdhIdxTrackerDb(t)
+	orchestrator := NewTdhTransfersReceivedActionImpl(context.Background(), progressTracker, db)
+	require.NotNil(t, orchestrator)
 
 	// 1) Mint 1 token to userX in a separate call so it commits successfully
 	mint := tokens.TokenTransfer{
@@ -379,7 +407,12 @@
 	}
 
 	// First call handles the mint only
-	err := action.Handle([]tokens.TokenTransfer{mint})
+	progressTracker.On("SetProgress", uint64(5)).Return(nil)
+	transfersBatch := tokens.TokenTransferBatch{
+		Transfers:   []tokens.TokenTransfer{mint},
+		BlockNumber: 5,
+	}
+	err := orchestrator.Handle(transfersBatch)
 	require.NoError(t, err, "Mint should succeed")
 
 	// 2) Transfer 2 tokens from userX -> userY, but userX only has 1 => should fail
@@ -395,7 +428,11 @@
 		TxHash:           "0xTxInsufficient",
 	}
 
-	err = action.Handle([]tokens.TokenTransfer{badTransfer})
+	transfersBatch = tokens.TokenTransferBatch{
+		Transfers:   []tokens.TokenTransfer{badTransfer},
+		BlockNumber: 6,
+	}
+	err = orchestrator.Handle(transfersBatch)
 	require.Error(t, err, "Should fail due to insufficient balance")
 
 	// Now verify the mint is still in the DB
@@ -425,8 +462,9 @@
 // in DB is invalid, the parseCheckpoint call inside Handle(...) returns an error.
 func TestDefaultTdhTransfersReceivedAction_InvalidCheckpointData(t *testing.T) {
 	db := setupTestInMemoryDB(t)
-	action := NewTdhTransfersReceivedActionImpl(db, context.Background())
-	require.NotNil(t, action)
+	progressTracker := mocks.NewTdhIdxTrackerDb(t)
+	orchestrator := NewTdhTransfersReceivedActionImpl(context.Background(), progressTracker, db)
+	require.NotNil(t, orchestrator)
 
 	// Manually store invalid checkpoint
 	err := db.Update(func(txn *badger.Txn) error {
@@ -449,7 +487,11 @@
 		},
 	}
 
-	err = action.Handle(transfers)
+	transfersBatch := tokens.TokenTransferBatch{
+		Transfers:   transfers,
+		BlockNumber: 10,
+	}
+	err = orchestrator.Handle(transfersBatch)
 	require.Error(t, err, "Should fail because parseCheckpoint can't parse 'some_bad_data'")
 	assert.Contains(t, err.Error(), "invalid checkpoint format")
 }
@@ -457,8 +499,9 @@
 // TestDefaultTdhTransfersReceivedAction_MultipleBatches ensures we hit the batch-splitting logic
 func TestDefaultTdhTransfersReceivedAction_MultipleBatches(t *testing.T) {
 	db := setupTestInMemoryDB(t)
-	action := NewTdhTransfersReceivedActionImpl(db, context.Background())
-	require.NotNil(t, action)
+	progressTracker := mocks.NewTdhIdxTrackerDb(t)
+	orchestrator := NewTdhTransfersReceivedActionImpl(context.Background(), progressTracker, db)
+	require.NotNil(t, orchestrator)
 
 	// We'll create more than 100 transfers to force multiple batches
 	var transfers []tokens.TokenTransfer
@@ -478,7 +521,12 @@
 	}
 
 	// By default, the code uses batchSize=100. So this will result in 3 batches (100,100,50).
-	err := action.Handle(transfers)
+	progressTracker.On("SetProgress", uint64(1)).Return(nil)
+	transfersBatch := tokens.TokenTransferBatch{
+		Transfers:   transfers,
+		BlockNumber: 1,
+	}
+	err := orchestrator.Handle(transfersBatch)
 	require.NoError(t, err)
 
 	// Check that the final checkpoint = "1:0:249" (the last item)
@@ -494,8 +542,9 @@
 
 func TestInvalidCheckpointData(t *testing.T) {
 	db := setupTestInMemoryDB(t)
-	action := NewTdhTransfersReceivedActionImpl(db, context.Background())
-	require.NotNil(t, action)
+	progressTracker := mocks.NewTdhIdxTrackerDb(t)
+	orchestrator := NewTdhTransfersReceivedActionImpl(context.Background(), progressTracker, db)
+	require.NotNil(t, orchestrator)
 
 	// Manually store an invalid checkpoint
 	err := db.Update(func(txn *badger.Txn) error {
@@ -519,7 +568,11 @@
 	}
 
 	// This should fail because parseCheckpoint will throw an error for "bad:data:here"
-	err = action.Handle(transfers)
+	transfersBatch := tokens.TokenTransferBatch{
+		Transfers:   transfers,
+		BlockNumber: 10,
+	}
+	err = orchestrator.Handle(transfersBatch)
 	require.Error(t, err)
 	assert.Contains(t, err.Error(), "invalid checkpoint format")
 }
@@ -539,7 +592,9 @@
 
 func TestSingleMint(t *testing.T) {
 	db := setupTestInMemoryDB(t)
-	action := NewTdhTransfersReceivedActionImpl(db, context.Background())
+	progressTracker := mocks.NewTdhIdxTrackerDb(t)
+	orchestrator := NewTdhTransfersReceivedActionImpl(context.Background(), progressTracker, db)
+	require.NotNil(t, orchestrator)
 
 	// Just 1 mint => block=10
 	transfer := tokens.TokenTransfer{
@@ -554,7 +609,12 @@
 		TxHash:           "0xMint",
 	}
 
-	err := action.Handle([]tokens.TokenTransfer{transfer})
+	progressTracker.On("SetProgress", uint64(10)).Return(nil)
+	transfersBatch := tokens.TokenTransferBatch{
+		Transfers:   []tokens.TokenTransfer{transfer},
+		BlockNumber: 10,
+	}
+	err := orchestrator.Handle(transfersBatch)
 	require.NoError(t, err)
 
 	// Validate DB
@@ -584,7 +644,9 @@
 
 func TestBurnToDeadAddress(t *testing.T) {
 	db := setupTestInMemoryDB(t)
-	action := NewTdhTransfersReceivedActionImpl(db, context.Background())
+	progressTracker := mocks.NewTdhIdxTrackerDb(t)
+	orchestrator := NewTdhTransfersReceivedActionImpl(context.Background(), progressTracker, db)
+	require.NotNil(t, orchestrator)
 
 	// Step 1: Mint to user
 	mint := tokens.TokenTransfer{
@@ -600,6 +662,7 @@
 	}
 
 	// Step 2: Transfer user -> DEAD_ADDRESS (Burn)
+	progressTracker.On("SetProgress", uint64(10)).Return(nil)
 	burn := tokens.TokenTransfer{
 		From:             "0xUser",
 		To:               constants.DEAD_ADDRESS,
@@ -613,17 +676,21 @@
 	}
 
 	// Execute minting and burning
-	require.NoError(t, action.Handle([]tokens.TokenTransfer{mint}))
-	require.NoError(t, action.Handle([]tokens.TokenTransfer{burn}))
+	transfersBatch := tokens.TokenTransferBatch{
+		Transfers:   []tokens.TokenTransfer{mint, burn},
+		BlockNumber: 10,
+	}
+	err := orchestrator.Handle(transfersBatch)
+	require.NoError(t, err)
 
 	// Validate: Check that user balance is now 0
-	err := db.View(func(txn *badger.Txn) error {
-		balance, err := action.ownerDb.GetBalance(txn, "0xUser", "0xNFT", "999")
+	err = db.View(func(txn *badger.Txn) error {
+		balance, err := orchestrator.ownerDb.GetBalance(txn, "0xUser", "0xNFT", "999")
 		require.NoError(t, err)
 		require.Equal(t, int64(0), balance, "User balance should be zero after burning")
 
 		// Validate that burnt supply is correctly updated
-		nft, err := action.nftDb.GetNFT(txn, "0xNFT", "999")
+		nft, err := orchestrator.nftDb.GetNFT(txn, "0xNFT", "999")
 		require.NoError(t, err)
 		require.Equal(t, int64(2), nft.BurntSupply, "Burnt supply should match the amount burned")
 
@@ -784,32 +851,6 @@
 		ownerDb:    ownerDb,
 		nftDb:      nftDb,
 		ctx:        context.Background(),
-=======
-func TestTdhTransfersReceivedAction_Handle(t *testing.T) {
-	progressTracker := mocks.NewTdhIdxTrackerDb(t)
-	action := &DefaultTdhTransfersReceivedAction{
-		ctx:             context.Background(),
-		progressTracker: progressTracker,
-	}
-	progressTracker.On("SetProgress", uint64(1)).Return(nil)
-	trBatch := tokens.TokenTransferBatch{
-		Transfers: []tokens.TokenTransfer{
-			{
-				BlockNumber: 1,
-				TxHash:      "0x123",
-				From:        "0x123",
-				To:          "0x123",
-				TokenID:     "0x123",
-				Amount:      1,
-				Contract:    "0x123",
-			},
-		},
-		BlockNumber: 1,
-	}
-	err := action.Handle(trBatch)
-	if err != nil {
-		t.Fatalf("error handling transfers: %v", err)
->>>>>>> 2d2f7263
 	}
 }
 
