--- conflicted
+++ resolved
@@ -1,978 +1,966 @@
 package eth
 
-import (
-	"context"
-	"errors"
-	"fmt"
-	"testing"
-
-	"github.com/6529-Collections/6529node/internal/eth/mocks"
-	"github.com/6529-Collections/6529node/pkg/constants"
-	"github.com/6529-Collections/6529node/pkg/tdh/tokens"
-<<<<<<< HEAD
-	"github.com/dgraph-io/badger/v4"
-	"github.com/stretchr/testify/assert"
-	"github.com/stretchr/testify/require"
-=======
-	"github.com/stretchr/testify/mock"
->>>>>>> c30fdca1
-)
-
-// -----------------------
-// Basic Helpers Tests
-// -----------------------
-
-func TestCheckpointHelpers(t *testing.T) {
-	transfer := tokens.TokenTransfer{
-		BlockNumber:      123,
-		TransactionIndex: 45,
-		LogIndex:         6,
-	}
-<<<<<<< HEAD
-
-	val := checkpointValue(transfer)
-	assert.Equal(t, "123:45:6", val)
-
-	block, txi, log, err := parseCheckpoint("123:45:6")
-	require.NoError(t, err)
-	assert.Equal(t, uint64(123), block)
-	assert.Equal(t, uint64(45), txi)
-	assert.Equal(t, uint64(6), log)
-
-	_, _, _, err = parseCheckpoint("not_valid")
-	require.Error(t, err)
-	assert.Contains(t, err.Error(), "invalid checkpoint format")
-}
-
-func TestGetLastSavedCheckpoint(t *testing.T) {
-	db := setupTestInMemoryDB(t)
-	err := db.View(func(txn *badger.Txn) error {
-		val, err := getLastSavedCheckpoint(txn)
-		require.NoError(t, err)
-		assert.Equal(t, "0:0:0", string(val))
-		return nil
-	})
-	require.NoError(t, err)
-
-	err = db.Update(func(txn *badger.Txn) error {
-		return txn.Set([]byte(actionsReceivedCheckpointKey), []byte("invalid_data"))
-	})
-	require.NoError(t, err)
-
-	err = db.View(func(txn *badger.Txn) error {
-		val, err := getLastSavedCheckpoint(txn)
-		require.NoError(t, err)
-		assert.Equal(t, "invalid_data", string(val))
-		return nil
-	})
-	require.NoError(t, err)
-}
-
-func TestNewTdhTransfersReceivedActionImpl_EmptyDB(t *testing.T) {
-	db := setupTestInMemoryDB(t)
-	progressTracker := mocks.NewTdhIdxTrackerDb(t)
-	action := NewTdhTransfersReceivedActionImpl(context.Background(), progressTracker, db)
-	require.NotNil(t, action)
-}
-
-func TestNewTdhTransfersReceivedActionImpl_SomeTransfers(t *testing.T) {
-	db := setupTestInMemoryDB(t)
-	err := db.Update(func(txn *badger.Txn) error {
-		transferDb := NewTransferDb()
-		transfers := []tokens.TokenTransfer{
-			{
-				TxHash:           "0xabc",
-				BlockNumber:      2,
-				TransactionIndex: 0,
-				LogIndex:         0,
-				Contract:         constants.MEMES_CONTRACT,
-			},
-=======
-	progressTracker.On("SetProgress", uint64(1), mock.Anything).Return(nil)
-	trBatch := tokens.TokenTransferBatch{
-		Transfers: []tokens.TokenTransfer{
->>>>>>> c30fdca1
-			{
-				TxHash:           "0xdef",
-				BlockNumber:      1,
-				TransactionIndex: 0,
-				LogIndex:         1,
-				Contract:         constants.GRADIENTS_CONTRACT,
-			},
-		}
-		for _, tr := range transfers {
-			if e := transferDb.StoreTransfer(txn, tr); e != nil {
-				return e
-			}
-		}
-		return nil
-	})
-	require.NoError(t, err)
-
-	progressTracker := mocks.NewTdhIdxTrackerDb(t)
-	action := NewTdhTransfersReceivedActionImpl(context.Background(), progressTracker, db)
-	require.NotNil(t, action)
-}
-
-func TestDefaultTdhTransfersReceivedAction_NoTransfers(t *testing.T) {
-	db := setupTestInMemoryDB(t)
-	progressTracker := mocks.NewTdhIdxTrackerDb(t)
-	orchestrator := NewTdhTransfersReceivedActionImpl(context.Background(), progressTracker, db)
-	require.NotNil(t, orchestrator)
-
-	err := orchestrator.Handle(tokens.TokenTransferBatch{
-		Transfers:   []tokens.TokenTransfer{},
-		BlockNumber: 0,
-	})
-	require.NoError(t, err)
-
-	err = db.View(func(txn *badger.Txn) error {
-		_, err := txn.Get([]byte(actionsReceivedCheckpointKey))
-		if err == badger.ErrKeyNotFound {
-			return nil
-		}
-		return fmt.Errorf("expected no checkpoint key, got something else: %v", err)
-	})
-	require.NoError(t, err)
-}
-
-func TestDefaultTdhTransfersReceivedAction_BasicFlow(t *testing.T) {
-	db := setupTestInMemoryDB(t)
-	progressTracker := mocks.NewTdhIdxTrackerDb(t)
-	orchestrator := NewTdhTransfersReceivedActionImpl(context.Background(), progressTracker, db)
-	require.NotNil(t, orchestrator)
-
-	transfers := []tokens.TokenTransfer{
-		{
-			From:             constants.NULL_ADDRESS,
-			To:               "0xUser1",
-			Contract:         "0xNFT",
-			TokenID:          "10",
-			Amount:           3,
-			BlockNumber:      1,
-			TransactionIndex: 0,
-			LogIndex:         0,
-			TxHash:           "0xMintTx",
-			Type:             tokens.MINT,
-		},
-		{
-			From:             "0xUser1",
-			To:               "0xUser2",
-			Contract:         "0xNFT",
-			TokenID:          "10",
-			Amount:           1,
-			BlockNumber:      1,
-			TransactionIndex: 0,
-			LogIndex:         1,
-			TxHash:           "0xTransferTx1",
-		},
-		{
-			From:             "0xUser1",
-			To:               "0xUser2",
-			Contract:         "0xNFT",
-			TokenID:          "10",
-			Amount:           2,
-			BlockNumber:      1,
-			TransactionIndex: 0,
-			LogIndex:         2,
-			TxHash:           "0xTransferTx2",
-		},
-	}
-
-	transfersBatch := tokens.TokenTransferBatch{
-		Transfers:   transfers,
-		BlockNumber: 1,
-	}
-
-	progressTracker.On("SetProgress", uint64(1)).Return(nil)
-	err := orchestrator.Handle(transfersBatch)
-	require.NoError(t, err)
-
-	err = db.View(func(txn *badger.Txn) error {
-		ownerDb := NewOwnerDb()
-		nftDb := NewNFTDb()
-
-		balUser1, err := ownerDb.GetBalance(txn, "0xUser1", "0xNFT", "10")
-		require.NoError(t, err)
-		assert.Equal(t, int64(0), balUser1)
-
-		balUser2, err := ownerDb.GetBalance(txn, "0xUser2", "0xNFT", "10")
-		require.NoError(t, err)
-		assert.Equal(t, int64(3), balUser2)
-
-		nftRec, nftErr := nftDb.GetNFT(txn, "0xNFT", "10")
-		require.NoError(t, nftErr)
-		require.NotNil(t, nftRec)
-		assert.Equal(t, int64(3), nftRec.Supply)
-		assert.Equal(t, int64(0), nftRec.BurntSupply)
-
-		item, getErr := txn.Get([]byte(actionsReceivedCheckpointKey))
-		require.NoError(t, getErr)
-		checkpointVal, copyErr := item.ValueCopy(nil)
-		require.NoError(t, copyErr)
-		assert.Equal(t, "1:0:2", string(checkpointVal))
-
-		return nil
-	})
-	require.NoError(t, err)
-}
-
-func TestDefaultTdhTransfersReceivedAction_OutOfOrderReset(t *testing.T) {
-	db := setupTestInMemoryDB(t)
-	progressTracker := mocks.NewTdhIdxTrackerDb(t)
-	orchestrator := NewTdhTransfersReceivedActionImpl(context.Background(), progressTracker, db)
-	require.NotNil(t, orchestrator)
-
-	// 1) Insert block=10
-	batch1 := []tokens.TokenTransfer{
-		{
-			From:             constants.NULL_ADDRESS,
-			To:               "0xUserA",
-			Contract:         "0xNFT",
-			TokenID:          "101",
-			Amount:           5,
-			BlockNumber:      10,
-			TransactionIndex: 0,
-			LogIndex:         0,
-			TxHash:           "0xTx1",
-			Type:             tokens.MINT,
-		},
-	}
-	transfersBatch := tokens.TokenTransferBatch{
-		Transfers:   batch1,
-		BlockNumber: 10,
-	}
-	progressTracker.On("SetProgress", uint64(10)).Return(nil)
-	require.NoError(t, orchestrator.Handle(transfersBatch))
-
-	// 2) Next batch is block=9 => triggers a reset
-	batch2 := []tokens.TokenTransfer{
-		{
-			From:             constants.NULL_ADDRESS,
-			To:               "0xUserB",
-			Contract:         "0xNFT",
-			TokenID:          "102",
-			Amount:           2,
-			BlockNumber:      9,
-			TransactionIndex: 1,
-			LogIndex:         0,
-			TxHash:           "0xOutOfOrder",
-			Type:             tokens.MINT,
-		},
-	}
-
-	progressTracker.On("SetProgress", uint64(9)).Return(nil)
-	transfersBatch = tokens.TokenTransferBatch{
-		Transfers:   batch2,
-		BlockNumber: 9,
-	}
-	err := orchestrator.Handle(transfersBatch)
-	require.NoError(t, err)
-
-	err = db.View(func(txn *badger.Txn) error {
-		ownerDb := NewOwnerDb()
-
-		balA, _ := ownerDb.GetBalance(txn, "0xUserA", "0xNFT", "101")
-		assert.Equal(t, int64(0), balA) // reset removed block=10
-
-		balB, _ := ownerDb.GetBalance(txn, "0xUserB", "0xNFT", "102")
-		assert.Equal(t, int64(2), balB) // minted at block=9
-
-		item, err2 := txn.Get([]byte(actionsReceivedCheckpointKey))
-		require.NoError(t, err2)
-		val, _ := item.ValueCopy(nil)
-		assert.Equal(t, "9:1:0", string(val))
-		return nil
-	})
-	require.NoError(t, err)
-}
-
-func TestDefaultTdhTransfersReceivedAction_BurnScenario(t *testing.T) {
-	db := setupTestInMemoryDB(t)
-	progressTracker := mocks.NewTdhIdxTrackerDb(t)
-	orchestrator := NewTdhTransfersReceivedActionImpl(context.Background(), progressTracker, db)
-	require.NotNil(t, orchestrator)
-
-	allTransfers := []tokens.TokenTransfer{
-		{
-			From:             constants.NULL_ADDRESS,
-			To:               "0xUserC",
-			Contract:         "0xNFT",
-			TokenID:          "50",
-			Amount:           5,
-			BlockNumber:      7,
-			TransactionIndex: 1,
-			LogIndex:         0,
-			TxHash:           "0xMintC",
-			Type:             tokens.MINT,
-		},
-		{
-			From:             "0xUserC",
-			To:               constants.NULL_ADDRESS,
-			Contract:         "0xNFT",
-			TokenID:          "50",
-			Amount:           2,
-			BlockNumber:      7,
-			TransactionIndex: 1,
-			LogIndex:         1,
-			TxHash:           "0xBurnC",
-			Type:             tokens.BURN,
-		},
-		{
-			From:             "0xUserC",
-			To:               "0xUserD",
-			Contract:         "0xNFT",
-			TokenID:          "50",
-			Amount:           3,
-			BlockNumber:      7,
-			TransactionIndex: 1,
-			LogIndex:         2,
-			TxHash:           "0xTransferCD",
-		},
-	}
-
-	progressTracker.On("SetProgress", uint64(7)).Return(nil)
-	transfersBatch := tokens.TokenTransferBatch{
-		Transfers:   allTransfers,
-		BlockNumber: 7,
-	}
-	require.NoError(t, orchestrator.Handle(transfersBatch))
-
-	err := db.View(func(txn *badger.Txn) error {
-		ownerDb := NewOwnerDb()
-		nftDb := NewNFTDb()
-
-		cBal, _ := ownerDb.GetBalance(txn, "0xUserC", "0xNFT", "50")
-		assert.Equal(t, int64(0), cBal)
-
-		dBal, _ := ownerDb.GetBalance(txn, "0xUserD", "0xNFT", "50")
-		assert.Equal(t, int64(3), dBal)
-
-		nftRec, err := nftDb.GetNFT(txn, "0xNFT", "50")
-		require.NoError(t, err)
-		require.NotNil(t, nftRec)
-		assert.Equal(t, int64(5), nftRec.Supply)
-		assert.Equal(t, int64(2), nftRec.BurntSupply)
-
-		item, err2 := txn.Get([]byte(actionsReceivedCheckpointKey))
-		require.NoError(t, err2)
-		val, _ := item.ValueCopy(nil)
-		assert.Equal(t, "7:1:2", string(val))
-		return nil
-	})
-	require.NoError(t, err)
-}
-
-func TestDefaultTdhTransfersReceivedAction_InsufficientBalance(t *testing.T) {
-	db := setupTestInMemoryDB(t)
-	progressTracker := mocks.NewTdhIdxTrackerDb(t)
-	orchestrator := NewTdhTransfersReceivedActionImpl(context.Background(), progressTracker, db)
-	require.NotNil(t, orchestrator)
-
-	mint := tokens.TokenTransfer{
-		From:             constants.NULL_ADDRESS,
-		To:               "0xUserX",
-		Contract:         "0xNFT",
-		TokenID:          "777",
-		Amount:           1,
-		BlockNumber:      5,
-		TransactionIndex: 0,
-		LogIndex:         0,
-		TxHash:           "0xMintX",
-		Type:             tokens.MINT,
-	}
-
-	progressTracker.On("SetProgress", uint64(5)).Return(nil)
-	batch := tokens.TokenTransferBatch{
-		Transfers:   []tokens.TokenTransfer{mint},
-		BlockNumber: 5,
-	}
-	err := orchestrator.Handle(batch)
-	require.NoError(t, err)
-
-	badTransfer := tokens.TokenTransfer{
-		From:             "0xUserX",
-		To:               "0xUserY",
-		Contract:         "0xNFT",
-		TokenID:          "777",
-		Amount:           2, // userX only has 1
-		BlockNumber:      6,
-		TransactionIndex: 0,
-		LogIndex:         0,
-		TxHash:           "0xTxInsufficient",
-	}
-
-	batch = tokens.TokenTransferBatch{
-		Transfers:   []tokens.TokenTransfer{badTransfer},
-		BlockNumber: 6,
-	}
-	err = orchestrator.Handle(batch)
-	require.Error(t, err)
-	assert.Contains(t, err.Error(), "insufficient balance")
-
-	err = db.View(func(txn *badger.Txn) error {
-		ownerDb := NewOwnerDb()
-		balUserX, _ := ownerDb.GetBalance(txn, "0xUserX", "0xNFT", "777")
-		assert.Equal(t, int64(1), balUserX)
-
-		balUserY, _ := ownerDb.GetBalance(txn, "0xUserY", "0xNFT", "777")
-		assert.Equal(t, int64(0), balUserY)
-
-		item, err2 := txn.Get([]byte(actionsReceivedCheckpointKey))
-		require.NoError(t, err2)
-		val, _ := item.ValueCopy(nil)
-		assert.Equal(t, "5:0:0", string(val))
-		return nil
-	})
-	require.NoError(t, err)
-}
-
-func TestDefaultTdhTransfersReceivedAction_InvalidCheckpointData(t *testing.T) {
-	db := setupTestInMemoryDB(t)
-	progressTracker := mocks.NewTdhIdxTrackerDb(t)
-	orchestrator := NewTdhTransfersReceivedActionImpl(context.Background(), progressTracker, db)
-	require.NotNil(t, orchestrator)
-
-	err := db.Update(func(txn *badger.Txn) error {
-		return txn.Set([]byte(actionsReceivedCheckpointKey), []byte("some_bad_data"))
-	})
-	require.NoError(t, err)
-
-	transfers := []tokens.TokenTransfer{
-		{
-			From:             constants.NULL_ADDRESS,
-			To:               "0xUserABC",
-			Contract:         "0xNFT",
-			TokenID:          "999",
-			Amount:           1,
-			BlockNumber:      10,
-			TransactionIndex: 0,
-			LogIndex:         0,
-			TxHash:           "0xNormalTx",
-			Type:             tokens.MINT,
-		},
-	}
-
-	batch := tokens.TokenTransferBatch{
-		Transfers:   transfers,
-		BlockNumber: 10,
-	}
-	err = orchestrator.Handle(batch)
-	require.Error(t, err)
-	assert.Contains(t, err.Error(), "invalid checkpoint format")
-}
-
-func TestDefaultTdhTransfersReceivedAction_MultipleBatches(t *testing.T) {
-	db := setupTestInMemoryDB(t)
-	progressTracker := mocks.NewTdhIdxTrackerDb(t)
-	orchestrator := NewTdhTransfersReceivedActionImpl(context.Background(), progressTracker, db)
-	require.NotNil(t, orchestrator)
-
-	var transfers []tokens.TokenTransfer
-	for i := 0; i < 250; i++ {
-		tfr := tokens.TokenTransfer{
-			From:             constants.NULL_ADDRESS,
-			To:               fmt.Sprintf("0xUser%d", i),
-			Contract:         "0xNFT",
-			TokenID:          "BATCH",
-			Amount:           1,
-			BlockNumber:      1,
-			TransactionIndex: 0,
-			LogIndex:         uint64(i),
-			TxHash:           fmt.Sprintf("0xTx%d", i),
-			Type:             tokens.MINT,
-		}
-		transfers = append(transfers, tfr)
-	}
-
-	transfersBatch := tokens.TokenTransferBatch{
-		Transfers:   transfers,
-		BlockNumber: 1,
-	}
-	progressTracker.On("SetProgress", uint64(1)).Return(nil)
-	err := orchestrator.Handle(transfersBatch)
-	require.NoError(t, err)
-
-	err = db.View(func(txn *badger.Txn) error {
-		item, err2 := txn.Get([]byte(actionsReceivedCheckpointKey))
-		require.NoError(t, err2)
-		val, _ := item.ValueCopy(nil)
-		assert.Equal(t, "1:0:249", string(val))
-		return nil
-	})
-	require.NoError(t, err)
-}
-
-func TestNoCheckpointKeyFound(t *testing.T) {
-	db := setupTestInMemoryDB(t)
-	err := db.View(func(txn *badger.Txn) error {
-		val, err := getLastSavedCheckpoint(txn)
-		require.NoError(t, err)
-		assert.Equal(t, "0:0:0", string(val))
-		return nil
-	})
-	require.NoError(t, err)
-}
-
-func TestSingleMint(t *testing.T) {
-	db := setupTestInMemoryDB(t)
-	progressTracker := mocks.NewTdhIdxTrackerDb(t)
-	orchestrator := NewTdhTransfersReceivedActionImpl(context.Background(), progressTracker, db)
-	require.NotNil(t, orchestrator)
-
-	transfer := tokens.TokenTransfer{
-		From:             constants.NULL_ADDRESS,
-		To:               "0xMinter",
-		Contract:         "0xNFT",
-		TokenID:          "123",
-		Amount:           3,
-		BlockNumber:      10,
-		TransactionIndex: 1,
-		LogIndex:         0,
-		TxHash:           "0xMint",
-		Type:             tokens.MINT,
-	}
-
-	progressTracker.On("SetProgress", uint64(10)).Return(nil)
-	batch := tokens.TokenTransferBatch{
-		Transfers:   []tokens.TokenTransfer{transfer},
-		BlockNumber: 10,
-	}
-	err := orchestrator.Handle(batch)
-	require.NoError(t, err)
-
-	err = db.View(func(txn *badger.Txn) error {
-		ownerDb := NewOwnerDb()
-		nftDb := NewNFTDb()
-
-		bal, _ := ownerDb.GetBalance(txn, "0xMinter", "0xNFT", "123")
-		assert.Equal(t, int64(3), bal)
-
-		rec, err := nftDb.GetNFT(txn, "0xNFT", "123")
-		require.NoError(t, err)
-		assert.Equal(t, int64(3), rec.Supply)
-		assert.Equal(t, int64(0), rec.BurntSupply)
-
-		item, e2 := txn.Get([]byte(actionsReceivedCheckpointKey))
-		require.NoError(t, e2)
-		cp, _ := item.ValueCopy(nil)
-		assert.Equal(t, "10:1:0", string(cp))
-
-		return nil
-	})
-	require.NoError(t, err)
-}
-
-func TestBurnToDeadAddress(t *testing.T) {
-	db := setupTestInMemoryDB(t)
-	progressTracker := mocks.NewTdhIdxTrackerDb(t)
-	orchestrator := NewTdhTransfersReceivedActionImpl(context.Background(), progressTracker, db)
-	require.NotNil(t, orchestrator)
-
-	mint := tokens.TokenTransfer{
-		From:             constants.NULL_ADDRESS,
-		To:               "0xUser",
-		Contract:         "0xNFT",
-		TokenID:          "999",
-		Amount:           2,
-		BlockNumber:      10,
-		TransactionIndex: 0,
-		LogIndex:         0,
-		TxHash:           "0xMint",
-		Type:             tokens.MINT,
-	}
-	burn := tokens.TokenTransfer{
-		From:             "0xUser",
-		To:               constants.DEAD_ADDRESS,
-		Contract:         "0xNFT",
-		TokenID:          "999",
-		Amount:           2,
-		BlockNumber:      11,
-		TransactionIndex: 0,
-		LogIndex:         1,
-		TxHash:           "0xDeadBurn",
-		Type:             tokens.BURN,
-	}
-	progressTracker.On("SetProgress", uint64(10)).Return(nil)
-
-	batch := tokens.TokenTransferBatch{
-		Transfers:   []tokens.TokenTransfer{mint, burn},
-		BlockNumber: 10,
-	}
-	err := orchestrator.Handle(batch)
-	require.NoError(t, err)
-
-	err = db.View(func(txn *badger.Txn) error {
-		balance, err := orchestrator.ownerDb.GetBalance(txn, "0xUser", "0xNFT", "999")
-		require.NoError(t, err)
-		assert.Equal(t, int64(0), balance)
-
-		nft, err := orchestrator.nftDb.GetNFT(txn, "0xNFT", "999")
-		require.NoError(t, err)
-		assert.Equal(t, int64(2), nft.BurntSupply)
-
-		return nil
-	})
-	require.NoError(t, err)
-}
-
-func TestParseCheckpointValid(t *testing.T) {
-	block, txIndex, logIndex, err := parseCheckpoint("100:2:5")
-	require.NoError(t, err)
-	assert.Equal(t, uint64(100), block)
-	assert.Equal(t, uint64(2), txIndex)
-	assert.Equal(t, uint64(5), logIndex)
-}
-
-func TestParseCheckpointInvalid(t *testing.T) {
-	_, _, _, err := parseCheckpoint("invalid")
-	require.Error(t, err)
-	assert.Contains(t, err.Error(), "invalid checkpoint format")
-}
-
-// ----------------------------------------------------------------
-// 1) Mocks & helper stubs
-//    (Adjusted to remove references to ResetOwners.)
-// ----------------------------------------------------------------
-
-type failingTransferDb struct {
-	storeErr                          error
-	getAllTransfersErr                error
-	getTransfersContractErr           error
-	getTransfersAddressErr            error
-	getTransfersAfterCheckpointErr    error
-	deleteTransfersAfterCheckpointErr error
-}
-
-func (f *failingTransferDb) StoreTransfer(*badger.Txn, tokens.TokenTransfer) error {
-	if f.storeErr != nil {
-		return f.storeErr
-	}
-	return nil
-}
-func (f *failingTransferDb) GetLatestTransfer(*badger.Txn) (*tokens.TokenTransfer, error) {
-	return nil, nil
-}
-func (f *failingTransferDb) GetAllTransfers(*badger.Txn) ([]tokens.TokenTransfer, error) {
-	if f.getAllTransfersErr != nil {
-		return nil, f.getAllTransfersErr
-	}
-	return nil, nil
-}
-func (f *failingTransferDb) GetTransfersByContract(*badger.Txn, string) ([]tokens.TokenTransfer, error) {
-	if f.getTransfersContractErr != nil {
-		return nil, f.getTransfersContractErr
-	}
-	return nil, nil
-}
-func (f *failingTransferDb) GetTransfersByAddress(*badger.Txn, string) ([]tokens.TokenTransfer, error) {
-	if f.getTransfersAddressErr != nil {
-		return nil, f.getTransfersAddressErr
-	}
-	return nil, nil
-}
-func (f *failingTransferDb) GetTransfersAfterCheckpoint(*badger.Txn, uint64, uint64, uint64) ([]tokens.TokenTransfer, error) {
-	if f.getTransfersAfterCheckpointErr != nil {
-		return nil, f.getTransfersAfterCheckpointErr
-	}
-	return nil, nil
-}
-func (f *failingTransferDb) DeleteTransfersAfterCheckpoint(db *badger.DB, blockNumber uint64, txIndex uint64, logIndex uint64) error {
-	if f.deleteTransfersAfterCheckpointErr != nil {
-		return f.deleteTransfersAfterCheckpointErr
-	}
-	return nil
-}
-func (f *failingTransferDb) GetTransfersByBlockMax(*badger.Txn, uint64) ([]tokens.TokenTransfer, error) {
-	return nil, nil
-}
-func (f *failingTransferDb) GetTransfersByBlockNumber(*badger.Txn, uint64) ([]tokens.TokenTransfer, error) {
-	return nil, nil
-}
-func (f *failingTransferDb) GetTransfersByNft(*badger.Txn, string, string) ([]tokens.TokenTransfer, error) {
-	return nil, nil
-}
-func (f *failingTransferDb) GetTransfersByTxHash(*badger.Txn, string) ([]tokens.TokenTransfer, error) {
-	return nil, nil
-}
-
-type failingOwnerDb struct {
-	updateOwnershipErr error
-}
-
-func (f *failingOwnerDb) GetBalance(*badger.Txn, string, string, string) (int64, error) {
-	return 0, nil
-}
-func (f *failingOwnerDb) UpdateOwnership(*badger.Txn, string, string, string, string, int64) error {
-	if f.updateOwnershipErr != nil {
-		return f.updateOwnershipErr
-	}
-	return nil
-}
-func (f *failingOwnerDb) UpdateOwnershipReverse(*badger.Txn, string, string, string, string, int64) error {
-	if f.updateOwnershipErr != nil {
-		return f.updateOwnershipErr
-	}
-	return nil
-}
-func (f *failingOwnerDb) GetAllOwners(*badger.Txn) (map[string]int64, error) {
-	return nil, nil
-}
-func (f *failingOwnerDb) GetOwnersByNft(*badger.Txn, string, string) (map[string]int64, error) {
-	return nil, nil
-}
-
-type failingNFTDb struct {
-	updateSupplyErr      error
-	updateBurntSupplyErr error
-}
-
-func (f *failingNFTDb) UpdateSupply(*badger.Txn, string, string, int64) error {
-	if f.updateSupplyErr != nil {
-		return f.updateSupplyErr
-	}
-	return nil
-}
-func (f *failingNFTDb) UpdateSupplyReverse(*badger.Txn, string, string, int64) error {
-	if f.updateSupplyErr != nil {
-		return f.updateSupplyErr
-	}
-	return nil
-}
-func (f *failingNFTDb) UpdateBurntSupply(*badger.Txn, string, string, int64) error {
-	if f.updateBurntSupplyErr != nil {
-		return f.updateBurntSupplyErr
-	}
-	return nil
-}
-func (f *failingNFTDb) UpdateBurntSupplyReverse(*badger.Txn, string, string, int64) error {
-	if f.updateBurntSupplyErr != nil {
-		return f.updateBurntSupplyErr
-	}
-	return nil
-}
-func (f *failingNFTDb) GetNFT(*badger.Txn, string, string) (*NFT, error) {
-	return nil, nil
-}
-func (f *failingNFTDb) GetNftsByOwnerAddress(*badger.Txn, string) ([]NFT, error) {
-	return nil, nil
-}
-
-func newActionWithMocks(
-	db *badger.DB,
-	transferDb TransferDb,
-	ownerDb OwnerDb,
-	nftDb NFTDb,
-) *DefaultTdhTransfersReceivedAction {
-	return &DefaultTdhTransfersReceivedAction{
-		db:         db,
-		transferDb: transferDb,
-		ownerDb:    ownerDb,
-		nftDb:      nftDb,
-		ctx:        context.Background(),
-	}
-}
-
-// ----------------------------------------------------------------
-// 2) Tests specifically for reset(...) errors
-// ----------------------------------------------------------------
-
-// a) If GetTransfersAfterCheckpoint fails
-func TestReset_GetTransfersAfterCheckpointError(t *testing.T) {
-	db := setupTestInMemoryDB(t)
-	fTransDb := &failingTransferDb{
-		getTransfersAfterCheckpointErr: errors.New("mock getTransfersAfterCheckpoint error"),
-	}
-	action := newActionWithMocks(db, fTransDb, NewOwnerDb(), NewNFTDb())
-
-	err := action.reset(0, 0, 0)
-	require.Error(t, err)
-	assert.Contains(t, err.Error(), "mock getTransfersAfterCheckpoint error")
-	assert.Contains(t, err.Error(), "failed to get transfers")
-}
-
-// b) If DeleteTransfersAfterCheckpoint fails
-func TestReset_DeleteTransfersAfterCheckpointError(t *testing.T) {
-	db := setupTestInMemoryDB(t)
-	fTransDb := &failingTransferDb{
-		deleteTransfersAfterCheckpointErr: errors.New("mock deleteTransfers error"),
-	}
-	action := newActionWithMocks(db, fTransDb, NewOwnerDb(), NewNFTDb())
-
-	err := action.reset(0, 0, 0)
-	require.Error(t, err)
-	assert.Contains(t, err.Error(), "mock deleteTransfers error")
-	assert.Contains(t, err.Error(), "failed to delete transfers after checkpoint")
-}
-
-// ----------------------------------------------------------------
-// 3) Tests for applyTransfer(...) error coverage
-// ----------------------------------------------------------------
-
-func TestApplyTransfer_StoreTransferError(t *testing.T) {
-	db := setupTestInMemoryDB(t)
-	fTransDb := &failingTransferDb{
-		storeErr: errors.New("mock store error"),
-	}
-	action := newActionWithMocks(db, fTransDb, NewOwnerDb(), NewNFTDb())
-
-	txErr := db.Update(func(txn *badger.Txn) error {
-		transfer := tokens.TokenTransfer{
-			BlockNumber:      10,
-			TransactionIndex: 0,
-			LogIndex:         0,
-			From:             constants.NULL_ADDRESS,
-			To:               "0xUser",
-			Contract:         "0xNFT",
-			TokenID:          "1",
-			Amount:           1,
-			Type:             tokens.MINT,
-		}
-		return action.applyTransfer(txn, transfer)
-	})
-	require.Error(t, txErr)
-	assert.Contains(t, txErr.Error(), "mock store error")
-	assert.Contains(t, txErr.Error(), "failed to store transfer")
-}
-
-func TestApplyTransfer_UpdateSupplyError(t *testing.T) {
-	db := setupTestInMemoryDB(t)
-	fNftDb := &failingNFTDb{
-		updateSupplyErr: errors.New("mock updateSupply error"),
-	}
-	action := newActionWithMocks(db, NewTransferDb(), NewOwnerDb(), fNftDb)
-
-	txErr := db.Update(func(txn *badger.Txn) error {
-		transfer := tokens.TokenTransfer{
-			From:     constants.NULL_ADDRESS,
-			To:       "0xUser",
-			Contract: "0xNFT",
-			TokenID:  "1",
-			Amount:   10,
-			Type:     tokens.MINT,
-		}
-		return action.applyTransfer(txn, transfer)
-	})
-	require.Error(t, txErr)
-	assert.Contains(t, txErr.Error(), "mock updateSupply error")
-	assert.Contains(t, txErr.Error(), "failed to update NFT supply")
-}
-
-func TestApplyTransfer_UpdateBurntSupplyError(t *testing.T) {
-	db := setupTestInMemoryDB(t)
-	fNftDb := &failingNFTDb{
-		updateBurntSupplyErr: errors.New("mock burntSupply error"),
-	}
-	action := newActionWithMocks(db, NewTransferDb(), NewOwnerDb(), fNftDb)
-
-	txErr := db.Update(func(txn *badger.Txn) error {
-		transfer := tokens.TokenTransfer{
-			From:     "0xUser",
-			To:       constants.NULL_ADDRESS, // triggers burn
-			Contract: "0xNFT",
-			TokenID:  "1",
-			Amount:   2,
-			Type:     tokens.BURN,
-		}
-		return action.applyTransfer(txn, transfer)
-	})
-	require.Error(t, txErr)
-	assert.Contains(t, txErr.Error(), "mock burntSupply error")
-	assert.Contains(t, txErr.Error(), "failed to update NFT burnt supply")
-}
-
-func TestApplyTransfer_UpdateOwnershipError(t *testing.T) {
-	db := setupTestInMemoryDB(t)
-	fOwnerDb := &failingOwnerDb{
-		updateOwnershipErr: errors.New("mock updateOwnership error"),
-	}
-	action := newActionWithMocks(db, NewTransferDb(), fOwnerDb, NewNFTDb())
-
-	txErr := db.Update(func(txn *badger.Txn) error {
-		transfer := tokens.TokenTransfer{
-			From:     "0xUser",
-			To:       "0xUser2",
-			Contract: "0xNFT",
-			TokenID:  "1",
-			Amount:   1,
-			Type:     tokens.SEND,
-		}
-		return action.applyTransfer(txn, transfer)
-	})
-	require.Error(t, txErr)
-	assert.Contains(t, txErr.Error(), "mock updateOwnership error")
-	assert.Contains(t, txErr.Error(), "failed to update ownership")
-}
-
-// ----------------------------------------------------------------
-// 4) Tests for applyTransferReverse(...) error coverage
-// ----------------------------------------------------------------
-
-func TestApplyTransferReverse_UpdateSupplyError(t *testing.T) {
-	db := setupTestInMemoryDB(t)
-	fNftDb := &failingNFTDb{
-		updateSupplyErr: errors.New("mock updateSupply error"),
-	}
-	action := newActionWithMocks(db, NewTransferDb(), NewOwnerDb(), fNftDb)
-
-	txErr := db.Update(func(txn *badger.Txn) error {
-		transfer := tokens.TokenTransfer{
-			From:     "0xUser",
-			To:       constants.NULL_ADDRESS, // triggers burn
-			Contract: "0xNFT",
-			TokenID:  "1",
-			Amount:   2,
-			Type:     tokens.MINT,
-		}
-		return action.applyTransferReverse(txn, transfer)
-	})
-	require.Error(t, txErr)
-	assert.Contains(t, txErr.Error(), "mock updateSupply error")
-	assert.Contains(t, txErr.Error(), "failed to revert minted supply")
-}
-
-func TestApplyTransferReverse_UpdateBurntSupplyError(t *testing.T) {
-	db := setupTestInMemoryDB(t)
-	fNftDb := &failingNFTDb{
-		updateBurntSupplyErr: errors.New("mock burntSupply error"),
-	}
-	action := newActionWithMocks(db, NewTransferDb(), NewOwnerDb(), fNftDb)
-
-	txErr := db.Update(func(txn *badger.Txn) error {
-		transfer := tokens.TokenTransfer{
-			From:     "0xUser",
-			To:       constants.NULL_ADDRESS, // triggers burn
-			Contract: "0xNFT",
-			TokenID:  "1",
-			Amount:   2,
-			Type:     tokens.BURN,
-		}
-		return action.applyTransferReverse(txn, transfer)
-	})
-	require.Error(t, txErr)
-	assert.Contains(t, txErr.Error(), "mock burntSupply error")
-	assert.Contains(t, txErr.Error(), "failed to revert burnt supply")
-}
-
-func TestApplyTransferReverse_UpdateOwnershipError(t *testing.T) {
-	db := setupTestInMemoryDB(t)
-	fOwnerDb := &failingOwnerDb{
-		updateOwnershipErr: errors.New("mock updateOwnership error"),
-	}
-	action := newActionWithMocks(db, NewTransferDb(), fOwnerDb, NewNFTDb())
-
-	txErr := db.Update(func(txn *badger.Txn) error {
-		transfer := tokens.TokenTransfer{
-			From:     "0xUser",
-			To:       "0xUser2",
-			Contract: "0xNFT",
-			TokenID:  "1",
-			Amount:   1,
-			Type:     tokens.SEND,
-		}
-		return action.applyTransferReverse(txn, transfer)
-	})
-	require.Error(t, txErr)
-	assert.Contains(t, txErr.Error(), "mock updateOwnership error")
-	assert.Contains(t, txErr.Error(), "failed to revert ownership")
-}+// import (
+// 	"context"
+// 	"errors"
+// 	"fmt"
+// 	"testing"
+
+// 	"github.com/6529-Collections/6529node/internal/eth/mocks"
+// 	"github.com/6529-Collections/6529node/pkg/constants"
+// 	"github.com/6529-Collections/6529node/pkg/tdh/models"
+// 	"github.com/stretchr/testify/mock"
+// )
+
+// // -----------------------
+// // Basic Helpers Tests
+// // -----------------------
+
+// func TestCheckpointHelpers(t *testing.T) {
+// 	transfer := tokens.TokenTransfer{
+// 		BlockNumber:      123,
+// 		TransactionIndex: 45,
+// 		LogIndex:         6,
+// 	}
+
+// 	val := checkpointValue(transfer)
+// 	assert.Equal(t, "123:45:6", val)
+
+// 	block, txi, log, err := parseCheckpoint("123:45:6")
+// 	require.NoError(t, err)
+// 	assert.Equal(t, uint64(123), block)
+// 	assert.Equal(t, uint64(45), txi)
+// 	assert.Equal(t, uint64(6), log)
+
+// 	_, _, _, err = parseCheckpoint("not_valid")
+// 	require.Error(t, err)
+// 	assert.Contains(t, err.Error(), "invalid checkpoint format")
+// }
+
+// func TestGetLastSavedCheckpoint(t *testing.T) {
+// 	db := setupTestInMemoryDB(t)
+// 	err := db.View(func(txn *badger.Txn) error {
+// 		val, err := getLastSavedCheckpoint(txn)
+// 		require.NoError(t, err)
+// 		assert.Equal(t, "0:0:0", string(val))
+// 		return nil
+// 	})
+// 	require.NoError(t, err)
+
+// 	err = db.Update(func(txn *badger.Txn) error {
+// 		return txn.Set([]byte(actionsReceivedCheckpointKey), []byte("invalid_data"))
+// 	})
+// 	require.NoError(t, err)
+
+// 	err = db.View(func(txn *badger.Txn) error {
+// 		val, err := getLastSavedCheckpoint(txn)
+// 		require.NoError(t, err)
+// 		assert.Equal(t, "invalid_data", string(val))
+// 		return nil
+// 	})
+// 	require.NoError(t, err)
+// }
+
+// func TestNewTdhTransfersReceivedActionImpl_EmptyDB(t *testing.T) {
+// 	db := setupTestInMemoryDB(t)
+// 	progressTracker := mocks.NewTdhIdxTrackerDb(t)
+// 	action := NewTdhTransfersReceivedActionImpl(context.Background(), db, progressTracker)
+// 	require.NotNil(t, action)
+// }
+
+// func TestNewTdhTransfersReceivedActionImpl_SomeTransfers(t *testing.T) {
+// 	db := setupTestInMemoryDB(t)
+// 	err := db.Update(func(txn *badger.Txn) error {
+// 		transferDb := NewTransferDb()
+// 		transfers := []tokens.TokenTransfer{
+// 			{
+// 				TxHash:           "0xabc",
+// 				BlockNumber:      2,
+// 				TransactionIndex: 0,
+// 				LogIndex:         0,
+// 				Contract:         constants.MEMES_CONTRACT,
+// 			},
+// 			{
+// 				TxHash:           "0xdef",
+// 				BlockNumber:      1,
+// 				TransactionIndex: 0,
+// 				LogIndex:         1,
+// 				Contract:         constants.GRADIENTS_CONTRACT,
+// 			},
+// 		}
+// 		for _, tr := range transfers {
+// 			if e := transferDb.StoreTransfer(txn, tr); e != nil {
+// 				return e
+// 			}
+// 		}
+// 		return nil
+// 	})
+// 	require.NoError(t, err)
+
+// 	progressTracker := mocks.NewTdhIdxTrackerDb(t)
+// 	action := NewTdhTransfersReceivedActionImpl(context.Background(), db, sqprogressTracker)
+// 	require.NotNil(t, action)
+// }
+
+// func TestDefaultTdhTransfersReceivedAction_NoTransfers(t *testing.T) {
+// 	db := setupTestInMemoryDB(t)
+// 	progressTracker := mocks.NewTdhIdxTrackerDb(t)
+// 	orchestrator := NewTdhTransfersReceivedActionImpl(context.Background(), db, sqprogressTracker)
+// 	require.NotNil(t, orchestrator)
+
+// 	err := orchestrator.Handle(tokens.TokenTransferBatch{
+// 		Transfers:   []tokens.TokenTransfer{},
+// 		BlockNumber: 0,
+// 	})
+// 	require.NoError(t, err)
+
+// 	err = db.View(func(txn *badger.Txn) error {
+// 		_, err := txn.Get([]byte(actionsReceivedCheckpointKey))
+// 		if err == badger.ErrKeyNotFound {
+// 			return nil
+// 		}
+// 		return fmt.Errorf("expected no checkpoint key, got something else: %v", err)
+// 	})
+// 	require.NoError(t, err)
+// }
+
+// func TestDefaultTdhTransfersReceivedAction_BasicFlow(t *testing.T) {
+// 	db := setupTestInMemoryDB(t)
+// 	progressTracker := mocks.NewTdhIdxTrackerDb(t)
+// 	orchestrator := NewTdhTransfersReceivedActionImpl(context.Background(), db, sqprogressTracker)
+// 	require.NotNil(t, orchestrator)
+
+// 	transfers := []tokens.TokenTransfer{
+// 		{
+// 			From:             constants.NULL_ADDRESS,
+// 			To:               "0xUser1",
+// 			Contract:         "0xNFT",
+// 			TokenID:          "10",
+// 			Amount:           3,
+// 			BlockNumber:      1,
+// 			TransactionIndex: 0,
+// 			LogIndex:         0,
+// 			TxHash:           "0xMintTx",
+// 			Type:             tokens.MINT,
+// 		},
+// 		{
+// 			From:             "0xUser1",
+// 			To:               "0xUser2",
+// 			Contract:         "0xNFT",
+// 			TokenID:          "10",
+// 			Amount:           1,
+// 			BlockNumber:      1,
+// 			TransactionIndex: 0,
+// 			LogIndex:         1,
+// 			TxHash:           "0xTransferTx1",
+// 		},
+// 		{
+// 			From:             "0xUser1",
+// 			To:               "0xUser2",
+// 			Contract:         "0xNFT",
+// 			TokenID:          "10",
+// 			Amount:           2,
+// 			BlockNumber:      1,
+// 			TransactionIndex: 0,
+// 			LogIndex:         2,
+// 			TxHash:           "0xTransferTx2",
+// 		},
+// 	}
+
+// 	transfersBatch := tokens.TokenTransferBatch{
+// 		Transfers:   transfers,
+// 		BlockNumber: 1,
+// 	}
+
+// 	progressTracker.On("SetProgress", uint64(1)).Return(nil)
+// 	err := orchestrator.Handle(transfersBatch)
+// 	require.NoError(t, err)
+
+// 	err = db.View(func(txn *badger.Txn) error {
+// 		ownerDb := NewOwnerDb()
+// 		nftDb := NewNFTDb()
+
+// 		balUser1, err := ownerDb.GetBalance(txn, "0xUser1", "0xNFT", "10")
+// 		require.NoError(t, err)
+// 		assert.Equal(t, int64(0), balUser1)
+
+// 		balUser2, err := ownerDb.GetBalance(txn, "0xUser2", "0xNFT", "10")
+// 		require.NoError(t, err)
+// 		assert.Equal(t, int64(3), balUser2)
+
+// 		nftRec, nftErr := nftDb.GetNFT(txn, "0xNFT", "10")
+// 		require.NoError(t, nftErr)
+// 		require.NotNil(t, nftRec)
+// 		assert.Equal(t, int64(3), nftRec.Supply)
+// 		assert.Equal(t, int64(0), nftRec.BurntSupply)
+
+// 		item, getErr := txn.Get([]byte(actionsReceivedCheckpointKey))
+// 		require.NoError(t, getErr)
+// 		checkpointVal, copyErr := item.ValueCopy(nil)
+// 		require.NoError(t, copyErr)
+// 		assert.Equal(t, "1:0:2", string(checkpointVal))
+
+// 		return nil
+// 	})
+// 	require.NoError(t, err)
+// }
+
+// func TestDefaultTdhTransfersReceivedAction_OutOfOrderReset(t *testing.T) {
+// 	db := setupTestInMemoryDB(t)
+// 	progressTracker := mocks.NewTdhIdxTrackerDb(t)
+// 	orchestrator := NewTdhTransfersReceivedActionImpl(context.Background(), db, sqprogressTracker)
+// 	require.NotNil(t, orchestrator)
+
+// 	// 1) Insert block=10
+// 	batch1 := []tokens.TokenTransfer{
+// 		{
+// 			From:             constants.NULL_ADDRESS,
+// 			To:               "0xUserA",
+// 			Contract:         "0xNFT",
+// 			TokenID:          "101",
+// 			Amount:           5,
+// 			BlockNumber:      10,
+// 			TransactionIndex: 0,
+// 			LogIndex:         0,
+// 			TxHash:           "0xTx1",
+// 			Type:             tokens.MINT,
+// 		},
+// 	}
+// 	transfersBatch := tokens.TokenTransferBatch{
+// 		Transfers:   batch1,
+// 		BlockNumber: 10,
+// 	}
+// 	progressTracker.On("SetProgress", uint64(10)).Return(nil)
+// 	require.NoError(t, orchestrator.Handle(transfersBatch))
+
+// 	// 2) Next batch is block=9 => triggers a reset
+// 	batch2 := []tokens.TokenTransfer{
+// 		{
+// 			From:             constants.NULL_ADDRESS,
+// 			To:               "0xUserB",
+// 			Contract:         "0xNFT",
+// 			TokenID:          "102",
+// 			Amount:           2,
+// 			BlockNumber:      9,
+// 			TransactionIndex: 1,
+// 			LogIndex:         0,
+// 			TxHash:           "0xOutOfOrder",
+// 			Type:             tokens.MINT,
+// 		},
+// 	}
+
+// 	progressTracker.On("SetProgress", uint64(9)).Return(nil)
+// 	transfersBatch = tokens.TokenTransferBatch{
+// 		Transfers:   batch2,
+// 		BlockNumber: 9,
+// 	}
+// 	err := orchestrator.Handle(transfersBatch)
+// 	require.NoError(t, err)
+
+// 	err = db.View(func(txn *badger.Txn) error {
+// 		ownerDb := NewOwnerDb()
+
+// 		balA, _ := ownerDb.GetBalance(txn, "0xUserA", "0xNFT", "101")
+// 		assert.Equal(t, int64(0), balA) // reset removed block=10
+
+// 		balB, _ := ownerDb.GetBalance(txn, "0xUserB", "0xNFT", "102")
+// 		assert.Equal(t, int64(2), balB) // minted at block=9
+
+// 		item, err2 := txn.Get([]byte(actionsReceivedCheckpointKey))
+// 		require.NoError(t, err2)
+// 		val, _ := item.ValueCopy(nil)
+// 		assert.Equal(t, "9:1:0", string(val))
+// 		return nil
+// 	})
+// 	require.NoError(t, err)
+// }
+
+// func TestDefaultTdhTransfersReceivedAction_BurnScenario(t *testing.T) {
+// 	db := setupTestInMemoryDB(t)
+// 	progressTracker := mocks.NewTdhIdxTrackerDb(t)
+// 	orchestrator := NewTdhTransfersReceivedActionImpl(context.Background(), db, sqprogressTracker)
+// 	require.NotNil(t, orchestrator)
+
+// 	allTransfers := []tokens.TokenTransfer{
+// 		{
+// 			From:             constants.NULL_ADDRESS,
+// 			To:               "0xUserC",
+// 			Contract:         "0xNFT",
+// 			TokenID:          "50",
+// 			Amount:           5,
+// 			BlockNumber:      7,
+// 			TransactionIndex: 1,
+// 			LogIndex:         0,
+// 			TxHash:           "0xMintC",
+// 			Type:             tokens.MINT,
+// 		},
+// 		{
+// 			From:             "0xUserC",
+// 			To:               constants.NULL_ADDRESS,
+// 			Contract:         "0xNFT",
+// 			TokenID:          "50",
+// 			Amount:           2,
+// 			BlockNumber:      7,
+// 			TransactionIndex: 1,
+// 			LogIndex:         1,
+// 			TxHash:           "0xBurnC",
+// 			Type:             tokens.BURN,
+// 		},
+// 		{
+// 			From:             "0xUserC",
+// 			To:               "0xUserD",
+// 			Contract:         "0xNFT",
+// 			TokenID:          "50",
+// 			Amount:           3,
+// 			BlockNumber:      7,
+// 			TransactionIndex: 1,
+// 			LogIndex:         2,
+// 			TxHash:           "0xTransferCD",
+// 		},
+// 	}
+
+// 	progressTracker.On("SetProgress", uint64(7)).Return(nil)
+// 	transfersBatch := tokens.TokenTransferBatch{
+// 		Transfers:   allTransfers,
+// 		BlockNumber: 7,
+// 	}
+// 	require.NoError(t, orchestrator.Handle(transfersBatch))
+
+// 	err := db.View(func(txn *badger.Txn) error {
+// 		ownerDb := NewOwnerDb()
+// 		nftDb := NewNFTDb()
+
+// 		cBal, _ := ownerDb.GetBalance(txn, "0xUserC", "0xNFT", "50")
+// 		assert.Equal(t, int64(0), cBal)
+
+// 		dBal, _ := ownerDb.GetBalance(txn, "0xUserD", "0xNFT", "50")
+// 		assert.Equal(t, int64(3), dBal)
+
+// 		nftRec, err := nftDb.GetNFT(txn, "0xNFT", "50")
+// 		require.NoError(t, err)
+// 		require.NotNil(t, nftRec)
+// 		assert.Equal(t, int64(5), nftRec.Supply)
+// 		assert.Equal(t, int64(2), nftRec.BurntSupply)
+
+// 		item, err2 := txn.Get([]byte(actionsReceivedCheckpointKey))
+// 		require.NoError(t, err2)
+// 		val, _ := item.ValueCopy(nil)
+// 		assert.Equal(t, "7:1:2", string(val))
+// 		return nil
+// 	})
+// 	require.NoError(t, err)
+// }
+
+// func TestDefaultTdhTransfersReceivedAction_InsufficientBalance(t *testing.T) {
+// 	db := setupTestInMemoryDB(t)
+// 	progressTracker := mocks.NewTdhIdxTrackerDb(t)
+// 	orchestrator := NewTdhTransfersReceivedActionImpl(context.Background(), db, sqprogressTracker)
+// 	require.NotNil(t, orchestrator)
+
+// 	mint := tokens.TokenTransfer{
+// 		From:             constants.NULL_ADDRESS,
+// 		To:               "0xUserX",
+// 		Contract:         "0xNFT",
+// 		TokenID:          "777",
+// 		Amount:           1,
+// 		BlockNumber:      5,
+// 		TransactionIndex: 0,
+// 		LogIndex:         0,
+// 		TxHash:           "0xMintX",
+// 		Type:             tokens.MINT,
+// 	}
+
+// 	progressTracker.On("SetProgress", uint64(5)).Return(nil)
+// 	batch := tokens.TokenTransferBatch{
+// 		Transfers:   []tokens.TokenTransfer{mint},
+// 		BlockNumber: 5,
+// 	}
+// 	err := orchestrator.Handle(batch)
+// 	require.NoError(t, err)
+
+// 	badTransfer := tokens.TokenTransfer{
+// 		From:             "0xUserX",
+// 		To:               "0xUserY",
+// 		Contract:         "0xNFT",
+// 		TokenID:          "777",
+// 		Amount:           2, // userX only has 1
+// 		BlockNumber:      6,
+// 		TransactionIndex: 0,
+// 		LogIndex:         0,
+// 		TxHash:           "0xTxInsufficient",
+// 	}
+
+// 	batch = tokens.TokenTransferBatch{
+// 		Transfers:   []tokens.TokenTransfer{badTransfer},
+// 		BlockNumber: 6,
+// 	}
+// 	err = orchestrator.Handle(batch)
+// 	require.Error(t, err)
+// 	assert.Contains(t, err.Error(), "insufficient balance")
+
+// 	err = db.View(func(txn *badger.Txn) error {
+// 		ownerDb := NewOwnerDb()
+// 		balUserX, _ := ownerDb.GetBalance(txn, "0xUserX", "0xNFT", "777")
+// 		assert.Equal(t, int64(1), balUserX)
+
+// 		balUserY, _ := ownerDb.GetBalance(txn, "0xUserY", "0xNFT", "777")
+// 		assert.Equal(t, int64(0), balUserY)
+
+// 		item, err2 := txn.Get([]byte(actionsReceivedCheckpointKey))
+// 		require.NoError(t, err2)
+// 		val, _ := item.ValueCopy(nil)
+// 		assert.Equal(t, "5:0:0", string(val))
+// 		return nil
+// 	})
+// 	require.NoError(t, err)
+// }
+
+// func TestDefaultTdhTransfersReceivedAction_InvalidCheckpointData(t *testing.T) {
+// 	db := setupTestInMemoryDB(t)
+// 	progressTracker := mocks.NewTdhIdxTrackerDb(t)
+// 	orchestrator := NewTdhTransfersReceivedActionImpl(context.Background(), db, sqprogressTracker)
+// 	require.NotNil(t, orchestrator)
+
+// 	err := db.Update(func(txn *badger.Txn) error {
+// 		return txn.Set([]byte(actionsReceivedCheckpointKey), []byte("some_bad_data"))
+// 	})
+// 	require.NoError(t, err)
+
+// 	transfers := []tokens.TokenTransfer{
+// 		{
+// 			From:             constants.NULL_ADDRESS,
+// 			To:               "0xUserABC",
+// 			Contract:         "0xNFT",
+// 			TokenID:          "999",
+// 			Amount:           1,
+// 			BlockNumber:      10,
+// 			TransactionIndex: 0,
+// 			LogIndex:         0,
+// 			TxHash:           "0xNormalTx",
+// 			Type:             tokens.MINT,
+// 		},
+// 	}
+
+// 	batch := tokens.TokenTransferBatch{
+// 		Transfers:   transfers,
+// 		BlockNumber: 10,
+// 	}
+// 	err = orchestrator.Handle(batch)
+// 	require.Error(t, err)
+// 	assert.Contains(t, err.Error(), "invalid checkpoint format")
+// }
+
+// func TestDefaultTdhTransfersReceivedAction_MultipleBatches(t *testing.T) {
+// 	db := setupTestInMemoryDB(t)
+// 	progressTracker := mocks.NewTdhIdxTrackerDb(t)
+// 	orchestrator := NewTdhTransfersReceivedActionImpl(context.Background(), db, sqprogressTracker)
+// 	require.NotNil(t, orchestrator)
+
+// 	var transfers []tokens.TokenTransfer
+// 	for i := 0; i < 250; i++ {
+// 		tfr := tokens.TokenTransfer{
+// 			From:             constants.NULL_ADDRESS,
+// 			To:               fmt.Sprintf("0xUser%d", i),
+// 			Contract:         "0xNFT",
+// 			TokenID:          "BATCH",
+// 			Amount:           1,
+// 			BlockNumber:      1,
+// 			TransactionIndex: 0,
+// 			LogIndex:         uint64(i),
+// 			TxHash:           fmt.Sprintf("0xTx%d", i),
+// 			Type:             tokens.MINT,
+// 		}
+// 		transfers = append(transfers, tfr)
+// 	}
+
+// 	transfersBatch := tokens.TokenTransferBatch{
+// 		Transfers:   transfers,
+// 		BlockNumber: 1,
+// 	}
+// 	progressTracker.On("SetProgress", uint64(1)).Return(nil)
+// 	err := orchestrator.Handle(transfersBatch)
+// 	require.NoError(t, err)
+
+// 	err = db.View(func(txn *badger.Txn) error {
+// 		item, err2 := txn.Get([]byte(actionsReceivedCheckpointKey))
+// 		require.NoError(t, err2)
+// 		val, _ := item.ValueCopy(nil)
+// 		assert.Equal(t, "1:0:249", string(val))
+// 		return nil
+// 	})
+// 	require.NoError(t, err)
+// }
+
+// func TestNoCheckpointKeyFound(t *testing.T) {
+// 	db := setupTestInMemoryDB(t)
+// 	err := db.View(func(txn *badger.Txn) error {
+// 		val, err := getLastSavedCheckpoint(txn)
+// 		require.NoError(t, err)
+// 		assert.Equal(t, "0:0:0", string(val))
+// 		return nil
+// 	})
+// 	require.NoError(t, err)
+// }
+
+// func TestSingleMint(t *testing.T) {
+// 	db := setupTestInMemoryDB(t)
+// 	progressTracker := mocks.NewTdhIdxTrackerDb(t)
+// 	orchestrator := NewTdhTransfersReceivedActionImpl(context.Background(), db, sqprogressTracker)
+// 	require.NotNil(t, orchestrator)
+
+// 	transfer := tokens.TokenTransfer{
+// 		From:             constants.NULL_ADDRESS,
+// 		To:               "0xMinter",
+// 		Contract:         "0xNFT",
+// 		TokenID:          "123",
+// 		Amount:           3,
+// 		BlockNumber:      10,
+// 		TransactionIndex: 1,
+// 		LogIndex:         0,
+// 		TxHash:           "0xMint",
+// 		Type:             tokens.MINT,
+// 	}
+
+// 	progressTracker.On("SetProgress", uint64(10)).Return(nil)
+// 	batch := tokens.TokenTransferBatch{
+// 		Transfers:   []tokens.TokenTransfer{transfer},
+// 		BlockNumber: 10,
+// 	}
+// 	err := orchestrator.Handle(batch)
+// 	require.NoError(t, err)
+
+// 	err = db.View(func(txn *badger.Txn) error {
+// 		ownerDb := NewOwnerDb()
+// 		nftDb := NewNFTDb()
+
+// 		bal, _ := ownerDb.GetBalance(txn, "0xMinter", "0xNFT", "123")
+// 		assert.Equal(t, int64(3), bal)
+
+// 		rec, err := nftDb.GetNFT(txn, "0xNFT", "123")
+// 		require.NoError(t, err)
+// 		assert.Equal(t, int64(3), rec.Supply)
+// 		assert.Equal(t, int64(0), rec.BurntSupply)
+
+// 		item, e2 := txn.Get([]byte(actionsReceivedCheckpointKey))
+// 		require.NoError(t, e2)
+// 		cp, _ := item.ValueCopy(nil)
+// 		assert.Equal(t, "10:1:0", string(cp))
+
+// 		return nil
+// 	})
+// 	require.NoError(t, err)
+// }
+
+// func TestBurnToDeadAddress(t *testing.T) {
+// 	db := setupTestInMemoryDB(t)
+// 	progressTracker := mocks.NewTdhIdxTrackerDb(t)
+// 	orchestrator := NewTdhTransfersReceivedActionImpl(context.Background(), db, sqprogressTracker)
+// 	require.NotNil(t, orchestrator)
+
+// 	mint := tokens.TokenTransfer{
+// 		From:             constants.NULL_ADDRESS,
+// 		To:               "0xUser",
+// 		Contract:         "0xNFT",
+// 		TokenID:          "999",
+// 		Amount:           2,
+// 		BlockNumber:      10,
+// 		TransactionIndex: 0,
+// 		LogIndex:         0,
+// 		TxHash:           "0xMint",
+// 		Type:             tokens.MINT,
+// 	}
+// 	burn := tokens.TokenTransfer{
+// 		From:             "0xUser",
+// 		To:               constants.DEAD_ADDRESS,
+// 		Contract:         "0xNFT",
+// 		TokenID:          "999",
+// 		Amount:           2,
+// 		BlockNumber:      11,
+// 		TransactionIndex: 0,
+// 		LogIndex:         1,
+// 		TxHash:           "0xDeadBurn",
+// 		Type:             tokens.BURN,
+// 	}
+// 	progressTracker.On("SetProgress", uint64(10)).Return(nil)
+
+// 	batch := tokens.TokenTransferBatch{
+// 		Transfers:   []tokens.TokenTransfer{mint, burn},
+// 		BlockNumber: 10,
+// 	}
+// 	err := orchestrator.Handle(batch)
+// 	require.NoError(t, err)
+
+// 	err = db.View(func(txn *badger.Txn) error {
+// 		balance, err := orchestrator.ownerDb.GetBalance(txn, "0xUser", "0xNFT", "999")
+// 		require.NoError(t, err)
+// 		assert.Equal(t, int64(0), balance)
+
+// 		nft, err := orchestrator.nftDb.GetNFT(txn, "0xNFT", "999")
+// 		require.NoError(t, err)
+// 		assert.Equal(t, int64(2), nft.BurntSupply)
+
+// 		return nil
+// 	})
+// 	require.NoError(t, err)
+// }
+
+// func TestParseCheckpointValid(t *testing.T) {
+// 	block, txIndex, logIndex, err := parseCheckpoint("100:2:5")
+// 	require.NoError(t, err)
+// 	assert.Equal(t, uint64(100), block)
+// 	assert.Equal(t, uint64(2), txIndex)
+// 	assert.Equal(t, uint64(5), logIndex)
+// }
+
+// func TestParseCheckpointInvalid(t *testing.T) {
+// 	_, _, _, err := parseCheckpoint("invalid")
+// 	require.Error(t, err)
+// 	assert.Contains(t, err.Error(), "invalid checkpoint format")
+// }
+
+// // ----------------------------------------------------------------
+// // 1) Mocks & helper stubs
+// //    (Adjusted to remove references to ResetOwners.)
+// // ----------------------------------------------------------------
+
+// type failingTransferDb struct {
+// 	storeErr                          error
+// 	getAllTransfersErr                error
+// 	getTransfersContractErr           error
+// 	getTransfersAddressErr            error
+// 	getTransfersAfterCheckpointErr    error
+// 	deleteTransfersAfterCheckpointErr error
+// }
+
+// func (f *failingTransferDb) StoreTransfer(*badger.Txn, tokens.TokenTransfer) error {
+// 	if f.storeErr != nil {
+// 		return f.storeErr
+// 	}
+// 	return nil
+// }
+// func (f *failingTransferDb) GetLatestTransfer(*badger.Txn) (*tokens.TokenTransfer, error) {
+// 	return nil, nil
+// }
+// func (f *failingTransferDb) GetAllTransfers(*badger.Txn) ([]tokens.TokenTransfer, error) {
+// 	if f.getAllTransfersErr != nil {
+// 		return nil, f.getAllTransfersErr
+// 	}
+// 	return nil, nil
+// }
+// func (f *failingTransferDb) GetTransfersByContract(*badger.Txn, string) ([]tokens.TokenTransfer, error) {
+// 	if f.getTransfersContractErr != nil {
+// 		return nil, f.getTransfersContractErr
+// 	}
+// 	return nil, nil
+// }
+// func (f *failingTransferDb) GetTransfersByAddress(*badger.Txn, string) ([]tokens.TokenTransfer, error) {
+// 	if f.getTransfersAddressErr != nil {
+// 		return nil, f.getTransfersAddressErr
+// 	}
+// 	return nil, nil
+// }
+// func (f *failingTransferDb) GetTransfersAfterCheckpoint(*badger.Txn, uint64, uint64, uint64) ([]tokens.TokenTransfer, error) {
+// 	if f.getTransfersAfterCheckpointErr != nil {
+// 		return nil, f.getTransfersAfterCheckpointErr
+// 	}
+// 	return nil, nil
+// }
+// func (f *failingTransferDb) DeleteTransfersAfterCheckpoint(db *badger.DB, blockNumber uint64, txIndex uint64, logIndex uint64) error {
+// 	if f.deleteTransfersAfterCheckpointErr != nil {
+// 		return f.deleteTransfersAfterCheckpointErr
+// 	}
+// 	return nil
+// }
+// func (f *failingTransferDb) GetTransfersByBlockMax(*badger.Txn, uint64) ([]tokens.TokenTransfer, error) {
+// 	return nil, nil
+// }
+// func (f *failingTransferDb) GetTransfersByBlockNumber(*badger.Txn, uint64) ([]tokens.TokenTransfer, error) {
+// 	return nil, nil
+// }
+// func (f *failingTransferDb) GetTransfersByNft(*badger.Txn, string, string) ([]tokens.TokenTransfer, error) {
+// 	return nil, nil
+// }
+// func (f *failingTransferDb) GetTransfersByTxHash(*badger.Txn, string) ([]tokens.TokenTransfer, error) {
+// 	return nil, nil
+// }
+
+// type failingOwnerDb struct {
+// 	updateOwnershipErr error
+// }
+
+// func (f *failingOwnerDb) GetBalance(*badger.Txn, string, string, string) (int64, error) {
+// 	return 0, nil
+// }
+// func (f *failingOwnerDb) UpdateOwnership(*badger.Txn, string, string, string, string, int64) error {
+// 	if f.updateOwnershipErr != nil {
+// 		return f.updateOwnershipErr
+// 	}
+// 	return nil
+// }
+// func (f *failingOwnerDb) UpdateOwnershipReverse(*badger.Txn, string, string, string, string, int64) error {
+// 	if f.updateOwnershipErr != nil {
+// 		return f.updateOwnershipErr
+// 	}
+// 	return nil
+// }
+// func (f *failingOwnerDb) GetAllOwners(*badger.Txn) (map[string]int64, error) {
+// 	return nil, nil
+// }
+// func (f *failingOwnerDb) GetOwnersByNft(*badger.Txn, string, string) (map[string]int64, error) {
+// 	return nil, nil
+// }
+
+// type failingNFTDb struct {
+// 	updateSupplyErr      error
+// 	updateBurntSupplyErr error
+// }
+
+// func (f *failingNFTDb) UpdateSupply(*badger.Txn, string, string, int64) error {
+// 	if f.updateSupplyErr != nil {
+// 		return f.updateSupplyErr
+// 	}
+// 	return nil
+// }
+// func (f *failingNFTDb) UpdateSupplyReverse(*badger.Txn, string, string, int64) error {
+// 	if f.updateSupplyErr != nil {
+// 		return f.updateSupplyErr
+// 	}
+// 	return nil
+// }
+// func (f *failingNFTDb) UpdateBurntSupply(*badger.Txn, string, string, int64) error {
+// 	if f.updateBurntSupplyErr != nil {
+// 		return f.updateBurntSupplyErr
+// 	}
+// 	return nil
+// }
+// func (f *failingNFTDb) UpdateBurntSupplyReverse(*badger.Txn, string, string, int64) error {
+// 	if f.updateBurntSupplyErr != nil {
+// 		return f.updateBurntSupplyErr
+// 	}
+// 	return nil
+// }
+// func (f *failingNFTDb) GetNFT(*badger.Txn, string, string) (*NFT, error) {
+// 	return nil, nil
+// }
+// func (f *failingNFTDb) GetNftsByOwnerAddress(*badger.Txn, string) ([]NFT, error) {
+// 	return nil, nil
+// }
+
+// func newActionWithMocks(
+// 	db *badger.DB,
+// 	transferDb TransferDb,
+// 	ownerDb OwnerDb,
+// 	nftDb NFTDb,
+// ) *DefaultTdhTransfersReceivedAction {
+// 	return &DefaultTdhTransfersReceivedAction{
+// 		db:         db,
+// 		transferDb: transferDb,
+// 		ownerDb:    ownerDb,
+// 		nftDb:      nftDb,
+// 		ctx:        context.Background(),
+// 	}
+// }
+
+// // ----------------------------------------------------------------
+// // 2) Tests specifically for reset(...) errors
+// // ----------------------------------------------------------------
+
+// // a) If GetTransfersAfterCheckpoint fails
+// func TestReset_GetTransfersAfterCheckpointError(t *testing.T) {
+// 	db := setupTestInMemoryDB(t)
+// 	fTransDb := &failingTransferDb{
+// 		getTransfersAfterCheckpointErr: errors.New("mock getTransfersAfterCheckpoint error"),
+// 	}
+// 	action := newActionWithMocks(db, fTransDb, NewOwnerDb(), NewNFTDb())
+
+// 	err := action.reset(0, 0, 0)
+// 	require.Error(t, err)
+// 	assert.Contains(t, err.Error(), "mock getTransfersAfterCheckpoint error")
+// 	assert.Contains(t, err.Error(), "failed to get transfers")
+// }
+
+// // b) If DeleteTransfersAfterCheckpoint fails
+// func TestReset_DeleteTransfersAfterCheckpointError(t *testing.T) {
+// 	db := setupTestInMemoryDB(t)
+// 	fTransDb := &failingTransferDb{
+// 		deleteTransfersAfterCheckpointErr: errors.New("mock deleteTransfers error"),
+// 	}
+// 	action := newActionWithMocks(db, fTransDb, NewOwnerDb(), NewNFTDb())
+
+// 	err := action.reset(0, 0, 0)
+// 	require.Error(t, err)
+// 	assert.Contains(t, err.Error(), "mock deleteTransfers error")
+// 	assert.Contains(t, err.Error(), "failed to delete transfers after checkpoint")
+// }
+
+// // ----------------------------------------------------------------
+// // 3) Tests for applyTransfer(...) error coverage
+// // ----------------------------------------------------------------
+
+// func TestApplyTransfer_StoreTransferError(t *testing.T) {
+// 	db := setupTestInMemoryDB(t)
+// 	fTransDb := &failingTransferDb{
+// 		storeErr: errors.New("mock store error"),
+// 	}
+// 	action := newActionWithMocks(db, fTransDb, NewOwnerDb(), NewNFTDb())
+
+// 	txErr := db.Update(func(txn *badger.Txn) error {
+// 		transfer := tokens.TokenTransfer{
+// 			BlockNumber:      10,
+// 			TransactionIndex: 0,
+// 			LogIndex:         0,
+// 			From:             constants.NULL_ADDRESS,
+// 			To:               "0xUser",
+// 			Contract:         "0xNFT",
+// 			TokenID:          "1",
+// 			Amount:           1,
+// 			Type:             tokens.MINT,
+// 		}
+// 		return action.applyTransfer(txn, transfer)
+// 	})
+// 	require.Error(t, txErr)
+// 	assert.Contains(t, txErr.Error(), "mock store error")
+// 	assert.Contains(t, txErr.Error(), "failed to store transfer")
+// }
+
+// func TestApplyTransfer_UpdateSupplyError(t *testing.T) {
+// 	db := setupTestInMemoryDB(t)
+// 	fNftDb := &failingNFTDb{
+// 		updateSupplyErr: errors.New("mock updateSupply error"),
+// 	}
+// 	action := newActionWithMocks(db, NewTransferDb(), NewOwnerDb(), fNftDb)
+
+// 	txErr := db.Update(func(txn *badger.Txn) error {
+// 		transfer := tokens.TokenTransfer{
+// 			From:     constants.NULL_ADDRESS,
+// 			To:       "0xUser",
+// 			Contract: "0xNFT",
+// 			TokenID:  "1",
+// 			Amount:   10,
+// 			Type:     tokens.MINT,
+// 		}
+// 		return action.applyTransfer(txn, transfer)
+// 	})
+// 	require.Error(t, txErr)
+// 	assert.Contains(t, txErr.Error(), "mock updateSupply error")
+// 	assert.Contains(t, txErr.Error(), "failed to update NFT supply")
+// }
+
+// func TestApplyTransfer_UpdateBurntSupplyError(t *testing.T) {
+// 	db := setupTestInMemoryDB(t)
+// 	fNftDb := &failingNFTDb{
+// 		updateBurntSupplyErr: errors.New("mock burntSupply error"),
+// 	}
+// 	action := newActionWithMocks(db, NewTransferDb(), NewOwnerDb(), fNftDb)
+
+// 	txErr := db.Update(func(txn *badger.Txn) error {
+// 		transfer := tokens.TokenTransfer{
+// 			From:     "0xUser",
+// 			To:       constants.NULL_ADDRESS, // triggers burn
+// 			Contract: "0xNFT",
+// 			TokenID:  "1",
+// 			Amount:   2,
+// 			Type:     tokens.BURN,
+// 		}
+// 		return action.applyTransfer(txn, transfer)
+// 	})
+// 	require.Error(t, txErr)
+// 	assert.Contains(t, txErr.Error(), "mock burntSupply error")
+// 	assert.Contains(t, txErr.Error(), "failed to update NFT burnt supply")
+// }
+
+// func TestApplyTransfer_UpdateOwnershipError(t *testing.T) {
+// 	db := setupTestInMemoryDB(t)
+// 	fOwnerDb := &failingOwnerDb{
+// 		updateOwnershipErr: errors.New("mock updateOwnership error"),
+// 	}
+// 	action := newActionWithMocks(db, NewTransferDb(), fOwnerDb, NewNFTDb())
+
+// 	txErr := db.Update(func(txn *badger.Txn) error {
+// 		transfer := tokens.TokenTransfer{
+// 			From:     "0xUser",
+// 			To:       "0xUser2",
+// 			Contract: "0xNFT",
+// 			TokenID:  "1",
+// 			Amount:   1,
+// 			Type:     tokens.SEND,
+// 		}
+// 		return action.applyTransfer(txn, transfer)
+// 	})
+// 	require.Error(t, txErr)
+// 	assert.Contains(t, txErr.Error(), "mock updateOwnership error")
+// 	assert.Contains(t, txErr.Error(), "failed to update ownership")
+// }
+
+// // ----------------------------------------------------------------
+// // 4) Tests for applyTransferReverse(...) error coverage
+// // ----------------------------------------------------------------
+
+// func TestApplyTransferReverse_UpdateSupplyError(t *testing.T) {
+// 	db := setupTestInMemoryDB(t)
+// 	fNftDb := &failingNFTDb{
+// 		updateSupplyErr: errors.New("mock updateSupply error"),
+// 	}
+// 	action := newActionWithMocks(db, NewTransferDb(), NewOwnerDb(), fNftDb)
+
+// 	txErr := db.Update(func(txn *badger.Txn) error {
+// 		transfer := tokens.TokenTransfer{
+// 			From:     "0xUser",
+// 			To:       constants.NULL_ADDRESS, // triggers burn
+// 			Contract: "0xNFT",
+// 			TokenID:  "1",
+// 			Amount:   2,
+// 			Type:     tokens.MINT,
+// 		}
+// 		return action.applyTransferReverse(txn, transfer)
+// 	})
+// 	require.Error(t, txErr)
+// 	assert.Contains(t, txErr.Error(), "mock updateSupply error")
+// 	assert.Contains(t, txErr.Error(), "failed to revert minted supply")
+// }
+
+// func TestApplyTransferReverse_UpdateBurntSupplyError(t *testing.T) {
+// 	db := setupTestInMemoryDB(t)
+// 	fNftDb := &failingNFTDb{
+// 		updateBurntSupplyErr: errors.New("mock burntSupply error"),
+// 	}
+// 	action := newActionWithMocks(db, NewTransferDb(), NewOwnerDb(), fNftDb)
+
+// 	txErr := db.Update(func(txn *badger.Txn) error {
+// 		transfer := tokens.TokenTransfer{
+// 			From:     "0xUser",
+// 			To:       constants.NULL_ADDRESS, // triggers burn
+// 			Contract: "0xNFT",
+// 			TokenID:  "1",
+// 			Amount:   2,
+// 			Type:     tokens.BURN,
+// 		}
+// 		return action.applyTransferReverse(txn, transfer)
+// 	})
+// 	require.Error(t, txErr)
+// 	assert.Contains(t, txErr.Error(), "mock burntSupply error")
+// 	assert.Contains(t, txErr.Error(), "failed to revert burnt supply")
+// }
+
+// func TestApplyTransferReverse_UpdateOwnershipError(t *testing.T) {
+// 	db := setupTestInMemoryDB(t)
+// 	fOwnerDb := &failingOwnerDb{
+// 		updateOwnershipErr: errors.New("mock updateOwnership error"),
+// 	}
+// 	action := newActionWithMocks(db, NewTransferDb(), fOwnerDb, NewNFTDb())
+
+// 	txErr := db.Update(func(txn *badger.Txn) error {
+// 		transfer := tokens.TokenTransfer{
+// 			From:     "0xUser",
+// 			To:       "0xUser2",
+// 			Contract: "0xNFT",
+// 			TokenID:  "1",
+// 			Amount:   1,
+// 			Type:     tokens.SEND,
+// 		}
+// 		return action.applyTransferReverse(txn, transfer)
+// 	})
+// 	require.Error(t, txErr)
+// 	assert.Contains(t, txErr.Error(), "mock updateOwnership error")
+// 	assert.Contains(t, txErr.Error(), "failed to revert ownership")
+// }