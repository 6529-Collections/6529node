package eth

import (
	"context"
	"testing"

	"github.com/6529-Collections/6529node/pkg/constants"
	"github.com/6529-Collections/6529node/pkg/tdh/tokens"
	"github.com/dgraph-io/badger/v4"
	"github.com/stretchr/testify/assert"
	"github.com/stretchr/testify/require"
)

<<<<<<< HEAD

func TestDefaultTdhTransfersReceivedAction_NoTransfers(t *testing.T) {
    db := setupTestInMemoryDB(t)
    orchestrator := NewTdhTransfersReceivedActionImpl(db)

    // Test calling Handle with no transfers
    err := orchestrator.Handle(context.Background(), []tokens.TokenTransfer{})
    require.NoError(t, err)

    // Expect no changes, no errors, just a no-op
    // We can verify there's no checkpoint set
    err = db.View(func(txn *badger.Txn) error {
        _, err := txn.Get([]byte(actionsReceivedCheckpointKey))
        if err == badger.ErrKeyNotFound {
            // no checkpoint - that's expected
            return nil
        }
        return err
    })
    require.NoError(t, err, "checkpoint key should not exist")
}

func TestDefaultTdhTransfersReceivedAction_BasicFlow(t *testing.T) {
    db := setupTestInMemoryDB(t)
    orchestrator := NewTdhTransfersReceivedActionImpl(db)

    // Some sample transfers
    // 1) Mint 3 tokens, block=1
    // 2) Transfer 1 from user1 -> user2
    // 3) Transfer 2 from user1 -> user2
    transfers := []tokens.TokenTransfer{
        // mint 3 tokens to user1
        {
            From:             constants.NULL_ADDRESS,
            To:               "0xUser1",
            Contract:         "0xNFT",
            TokenID:          "10",
            Amount:           3,
            BlockNumber:      1,
            TransactionIndex: 0,
            LogIndex:         0,
            TxHash:           "0xMintTx",
        },
        // user1 => user2 : 1 token
        {
            From:             "0xUser1",
            To:               "0xUser2",
            Contract:         "0xNFT",
            TokenID:          "10",
            Amount:           1,
            BlockNumber:      1,
            TransactionIndex: 0,
            LogIndex:         1,
            TxHash:           "0xTransferTx1",
        },
        // user1 => user2 : 2 tokens
        {
            From:             "0xUser1",
            To:               "0xUser2",
            Contract:         "0xNFT",
            TokenID:          "10",
            Amount:           2,
            BlockNumber:      1,
            TransactionIndex: 0,
            LogIndex:         2,
            TxHash:           "0xTransferTx2",
        },
    }

    err := orchestrator.Handle(context.Background(), transfers)
    require.NoError(t, err)

    // Check final states (ownerDb, nftDb, checkpoint)
    err = db.View(func(txn *badger.Txn) error {
        // OwnerDb => user2 should have 3 now, user1 => 0
        ownerDb := NewOwnerDb()
        balUser1, err := ownerDb.GetBalance(txn, "0xuser1", "0xnft", "10") // note lowercase from apply
        require.NoError(t, err)
        assert.Equal(t, int64(0), balUser1)

        balUser2, err := ownerDb.GetBalance(txn, "0xuser2", "0xnft", "10")
        require.NoError(t, err)
        assert.Equal(t, int64(3), balUser2)

        // NFTDb => supply=3, burnt=0
        nftDb := NewNFTDb()
        nftRec, nftErr := nftDb.GetNFT(txn, "0xnft", "10")
        require.NoError(t, nftErr)
        require.NotNil(t, nftRec)
        assert.Equal(t, int64(3), nftRec.Supply)
        assert.Equal(t, int64(0), nftRec.BurntSupply)

        // Check checkpoint
        item, getErr := txn.Get([]byte(actionsReceivedCheckpointKey))
        require.NoError(t, getErr)
        checkpointVal, copyErr := item.ValueCopy(nil)
        require.NoError(t, copyErr)
        // Should be "1:0:2" => block=1, txIndex=0, logIndex=2 (the last one)
        assert.Equal(t, "1:0:2", string(checkpointVal))

        return nil
    })
    require.NoError(t, err)
}

func TestDefaultTdhTransfersReceivedAction_OutOfOrderReset(t *testing.T) {
    db := setupTestInMemoryDB(t)
    orchestrator := NewTdhTransfersReceivedActionImpl(db)

    // We'll handle a first batch
    batch1 := []tokens.TokenTransfer{
        {
            From:             constants.NULL_ADDRESS,
            To:               "0xUserA",
            Contract:         "0xNFT",
            TokenID:          "101",
            Amount:           5,
            BlockNumber:      10,
            TransactionIndex: 0,
            LogIndex:         0,
            TxHash:           "0xTx1",
        },
    }
    // This sets checkpoint to "10:0:0"
    require.NoError(t, orchestrator.Handle(context.Background(), batch1))

    // Next we handle a second batch that is "behind" => block=9 => triggers reset
    batch2 := []tokens.TokenTransfer{
        {
            From:             constants.NULL_ADDRESS,
            To:               "0xUserB",
            Contract:         "0xNFT",
            TokenID:          "102",
            Amount:           2,
            BlockNumber:      9,
            TransactionIndex: 1,
            LogIndex:         0,
            TxHash:           "0xOutOfOrder",
        },
    }

    // Because block=9 is less than the saved checkpoint block=10,
    // we expect a reset to occur: it will prune data at or beyond (9,1,0)? Actually,
    // the logic chooses "firstTransfer" => 9:1:0 for the reset. Meanwhile, we only had block=10.
    // => The reset logic calls .Handle() again with all transfers we just tried to handle, so
    // => it replays from scratch.

    err := orchestrator.Handle(context.Background(), batch2)
    require.NoError(t, err)

    // After handle completes, let's see what ended up in the DB.
    // The second batch triggered a reset to (9,1,0), meaning block=10 data was pruned.
    // Then we reprocessed everything => the new data set is just batch2?

    // But your reset method logic is: it prunes transfers >=(9,1,0). That includes the old block=10 transfer.
    // Then it replays the "remaining" (which might be none).
    // Then it handles batch2 from scratch. So the final state in DB is only batch2's effect.
    // This depends on how your code merges the old and new sets if it restarts Handle with both sets, etc.

    err = db.View(func(txn *badger.Txn) error {
        // Check userA => we expect 0 now because T1 was pruned
        ownerDb := NewOwnerDb()
        balUserA, _ := ownerDb.GetBalance(txn, "0xusera", "0xnft", "101")
        assert.Equal(t, int64(0), balUserA, "UserA's previous block=10 mint was pruned by reset")

        // Check userB => minted 2
        balUserB, _ := ownerDb.GetBalance(txn, "0xuserb", "0xnft", "102")
        assert.Equal(t, int64(2), balUserB)

        // Check checkpoint => should be 9:1:0
        item, err2 := txn.Get([]byte(actionsReceivedCheckpointKey))
        require.NoError(t, err2)
        val, _ := item.ValueCopy(nil)
        assert.Equal(t, "9:1:0", string(val), "Checkpoint should reflect last transfer from batch2")

        return nil
    })
    require.NoError(t, err)
}

func TestDefaultTdhTransfersReceivedAction_BurnScenario(t *testing.T) {
    db := setupTestInMemoryDB(t)
    orchestrator := NewTdhTransfersReceivedActionImpl(db)

    // 1) Mint 5 tokens to userC
    // 2) userC burns 2 tokens => supply remains 5, burnt=2
    // 3) userC => userD => 3 tokens
    allTransfers := []tokens.TokenTransfer{
        {
            From:             constants.NULL_ADDRESS,
            To:               "0xUserC",
            Contract:         "0xNFT",
            TokenID:          "50",
            Amount:           5,
            BlockNumber:      7,
            TransactionIndex: 1,
            LogIndex:         0,
            TxHash:           "0xMintC",
        },
        {
            From:             "0xUserC",
            To:               constants.NULL_ADDRESS, // burn
            Contract:         "0xNFT",
            TokenID:          "50",
            Amount:           2,
            BlockNumber:      7,
            TransactionIndex: 1,
            LogIndex:         1,
            TxHash:           "0xBurnC",
        },
        {
            From:             "0xUserC",
            To:               "0xUserD",
            Contract:         "0xNFT",
            TokenID:          "50",
            Amount:           3,
            BlockNumber:      7,
            TransactionIndex: 1,
            LogIndex:         2,
            TxHash:           "0xTransferCD",
        },
    }

    require.NoError(t, orchestrator.Handle(context.Background(), allTransfers))

    // Check final state
    err := db.View(func(txn *badger.Txn) error {
        ownerDb := NewOwnerDb()
        nftDb := NewNFTDb()

        // userC => balance=0
        cBal, _ := ownerDb.GetBalance(txn, "0xuserc", "0xnft", "50")
        assert.Equal(t, int64(0), cBal)

        // userD => balance=3
        dBal, _ := ownerDb.GetBalance(txn, "0xuserd", "0xnft", "50")
        assert.Equal(t, int64(3), dBal)

        // NFT => totalSupply=5, burnt=2
        nftRec, err := nftDb.GetNFT(txn, "0xnft", "50")
        require.NoError(t, err)
        require.NotNil(t, nftRec)
        assert.Equal(t, int64(5), nftRec.Supply)
        assert.Equal(t, int64(2), nftRec.BurntSupply)

        // Check checkpoint => "7:1:2"
        item, err2 := txn.Get([]byte(actionsReceivedCheckpointKey))
        require.NoError(t, err2)
        val, _ := item.ValueCopy(nil)
        assert.Equal(t, "7:1:2", string(val))

        return nil
    })
    require.NoError(t, err)
=======
func TestTdhTransfersReceivedAction_Handle(t *testing.T) {
	action := &DefaultTdhTransfersReceivedAction{
		ctx: context.Background(),
	}
	err := action.Handle([]tokens.TokenTransfer{
		{
			BlockNumber: 1,
			TxHash:      "0x123",
			From:        "0x123",
			To:          "0x123",
			TokenID:     "0x123",
			Amount:      1,
			Contract:    "0x123",
		},
	})
	if err != nil {
		t.Fatalf("error handling transfers: %v", err)
	}
>>>>>>> 2beb54b7
}<|MERGE_RESOLUTION|>--- conflicted
+++ resolved
@@ -11,14 +11,13 @@
 	"github.com/stretchr/testify/require"
 )
 
-<<<<<<< HEAD
 
 func TestDefaultTdhTransfersReceivedAction_NoTransfers(t *testing.T) {
     db := setupTestInMemoryDB(t)
-    orchestrator := NewTdhTransfersReceivedActionImpl(db)
+    orchestrator := NewTdhTransfersReceivedActionImpl(db, context.Background())
 
     // Test calling Handle with no transfers
-    err := orchestrator.Handle(context.Background(), []tokens.TokenTransfer{})
+    err := orchestrator.Handle([]tokens.TokenTransfer{})
     require.NoError(t, err)
 
     // Expect no changes, no errors, just a no-op
@@ -36,7 +35,7 @@
 
 func TestDefaultTdhTransfersReceivedAction_BasicFlow(t *testing.T) {
     db := setupTestInMemoryDB(t)
-    orchestrator := NewTdhTransfersReceivedActionImpl(db)
+    orchestrator := NewTdhTransfersReceivedActionImpl(db, context.Background())
 
     // Some sample transfers
     // 1) Mint 3 tokens, block=1
@@ -81,7 +80,7 @@
         },
     }
 
-    err := orchestrator.Handle(context.Background(), transfers)
+    err := orchestrator.Handle(transfers)
     require.NoError(t, err)
 
     // Check final states (ownerDb, nftDb, checkpoint)
@@ -119,7 +118,7 @@
 
 func TestDefaultTdhTransfersReceivedAction_OutOfOrderReset(t *testing.T) {
     db := setupTestInMemoryDB(t)
-    orchestrator := NewTdhTransfersReceivedActionImpl(db)
+    orchestrator := NewTdhTransfersReceivedActionImpl(db, context.Background())
 
     // We'll handle a first batch
     batch1 := []tokens.TokenTransfer{
@@ -136,7 +135,7 @@
         },
     }
     // This sets checkpoint to "10:0:0"
-    require.NoError(t, orchestrator.Handle(context.Background(), batch1))
+    require.NoError(t, orchestrator.Handle(batch1))
 
     // Next we handle a second batch that is "behind" => block=9 => triggers reset
     batch2 := []tokens.TokenTransfer{
@@ -159,7 +158,7 @@
     // => The reset logic calls .Handle() again with all transfers we just tried to handle, so
     // => it replays from scratch.
 
-    err := orchestrator.Handle(context.Background(), batch2)
+    err := orchestrator.Handle(batch2)
     require.NoError(t, err)
 
     // After handle completes, let's see what ended up in the DB.
@@ -194,7 +193,7 @@
 
 func TestDefaultTdhTransfersReceivedAction_BurnScenario(t *testing.T) {
     db := setupTestInMemoryDB(t)
-    orchestrator := NewTdhTransfersReceivedActionImpl(db)
+    orchestrator := NewTdhTransfersReceivedActionImpl(db, context.Background())
 
     // 1) Mint 5 tokens to userC
     // 2) userC burns 2 tokens => supply remains 5, burnt=2
@@ -235,7 +234,7 @@
         },
     }
 
-    require.NoError(t, orchestrator.Handle(context.Background(), allTransfers))
+    require.NoError(t, orchestrator.Handle(allTransfers))
 
     // Check final state
     err := db.View(func(txn *badger.Txn) error {
@@ -266,24 +265,4 @@
         return nil
     })
     require.NoError(t, err)
-=======
-func TestTdhTransfersReceivedAction_Handle(t *testing.T) {
-	action := &DefaultTdhTransfersReceivedAction{
-		ctx: context.Background(),
-	}
-	err := action.Handle([]tokens.TokenTransfer{
-		{
-			BlockNumber: 1,
-			TxHash:      "0x123",
-			From:        "0x123",
-			To:          "0x123",
-			TokenID:     "0x123",
-			Amount:      1,
-			Contract:    "0x123",
-		},
-	})
-	if err != nil {
-		t.Fatalf("error handling transfers: %v", err)
-	}
->>>>>>> 2beb54b7
 }