# This is an example configuration file. To use it make a copy of it to project root with name config.env (config.env is added to .gitignore)
# If you introduce an new configuration option then make sure to add it to this configuration file also (with explanation) so others would
# know how to use it.

# Used to configure Zap logging format and level. If it's set to "development" then logging is in DEBUG level and log lines are in more human
# eyefriendly format. If it's set to anything else then it defaults to "production" which logs in INFO level and lines are in JSON format
LOG_ZAP_MODE=development

# If set to true then at the startup, the whole configuration is printed to system out for debugging purposes.
# Be wary of enabling it because there might be secrets in your config which would also be printed.
PRINT_CONFIGURATION_TO_LOGS=true

# Your local or some node providers Ethereum node URL. NB! Don't use the HTTP URL. Use the WSS one. Some functionality relies on notifications.
ETHEREUM_NODE_URL=wss://127.0.0.1:8545

<<<<<<< HEAD
# How many blocks will TDH trasfers watcher scan at most in one loop. Default is 20000
TDH_MAX_BLOCKS_IN_BATCH=20000

# How many logs will TDH trasfers watcher accept at most in one loop. Default is 2000. Reduce this if you run into ratelimits.
TDH_MAX_LOGS_IN_BATCH=2000
=======
# If non-empty, the node will attempt to connect to this multiaddr on startup
P2P_BOOTSTRAP_ADDR=

# Maximum number of concurrent transports
MAX_TRANSPORT_CONCURRENCY=10
# How many blocks will TDH trasfers watcher scan at most in one loop. Default is 20000. Reduce this if you run into your Ethereum node providers
# ratelimits.
TDH_TRANSFER_WATCHER_MAX_CHUNK_SIZE=20000
>>>>>>> 8395c23d
<|MERGE_RESOLUTION|>--- conflicted
+++ resolved
@@ -13,19 +13,14 @@
 # Your local or some node providers Ethereum node URL. NB! Don't use the HTTP URL. Use the WSS one. Some functionality relies on notifications.
 ETHEREUM_NODE_URL=wss://127.0.0.1:8545
 
-<<<<<<< HEAD
-# How many blocks will TDH trasfers watcher scan at most in one loop. Default is 20000
-TDH_MAX_BLOCKS_IN_BATCH=20000
-
-# How many logs will TDH trasfers watcher accept at most in one loop. Default is 2000. Reduce this if you run into ratelimits.
-TDH_MAX_LOGS_IN_BATCH=2000
-=======
 # If non-empty, the node will attempt to connect to this multiaddr on startup
 P2P_BOOTSTRAP_ADDR=
 
 # Maximum number of concurrent transports
 MAX_TRANSPORT_CONCURRENCY=10
-# How many blocks will TDH trasfers watcher scan at most in one loop. Default is 20000. Reduce this if you run into your Ethereum node providers
-# ratelimits.
-TDH_TRANSFER_WATCHER_MAX_CHUNK_SIZE=20000
->>>>>>> 8395c23d
+
+# How many blocks will TDH trasfers watcher scan at most in one loop. Default is 20000
+TDH_MAX_BLOCKS_IN_BATCH=20000
+
+# How many logs will TDH trasfers watcher accept at most in one loop. Default is 2000. Reduce this if you run into ratelimits.
+TDH_MAX_LOGS_IN_BATCH=2000