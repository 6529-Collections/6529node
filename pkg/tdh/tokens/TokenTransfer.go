package tokens

import "strings"

type TransferType string

func (t TransferType) String() string {
	return string(t)
}

const (
	SALE    TransferType = "SALE"
	SEND    TransferType = "SEND"
	AIRDROP TransferType = "AIRDROP"
	MINT    TransferType = "MINT"
	BURN    TransferType = "BURN"
)

type TokenTransfer struct {
	BlockNumber      uint64
	TransactionIndex uint64
	LogIndex         uint64
	TxHash           string
	EventName        string
	From             string
	To               string
	Contract         string
	TokenID          string
	Amount           int64
	Type             TransferType
}

<<<<<<< HEAD
func Normalize(t *TokenTransfer) *TokenTransfer {
	t.TxHash = strings.ToLower(t.TxHash)
	t.Contract = strings.ToLower(t.Contract)
	t.From = strings.ToLower(t.From)
	t.To = strings.ToLower(t.To)
	return t
=======
type TokenTransferBatch struct {
	Transfers   []TokenTransfer
	BlockNumber uint64
>>>>>>> 2d2f7263
}<|MERGE_RESOLUTION|>--- conflicted
+++ resolved
@@ -30,16 +30,15 @@
 	Type             TransferType
 }
 
-<<<<<<< HEAD
+type TokenTransferBatch struct {
+	Transfers   []TokenTransfer
+	BlockNumber uint64
+}
+
 func Normalize(t *TokenTransfer) *TokenTransfer {
 	t.TxHash = strings.ToLower(t.TxHash)
 	t.Contract = strings.ToLower(t.Contract)
 	t.From = strings.ToLower(t.From)
 	t.To = strings.ToLower(t.To)
 	return t
-=======
-type TokenTransferBatch struct {
-	Transfers   []TokenTransfer
-	BlockNumber uint64
->>>>>>> 2d2f7263
 }