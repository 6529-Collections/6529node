package tdh

import (
	"errors"
	"testing"
	"time"

	mocks "github.com/6529-Collections/6529node/internal/eth/mocks"
	transferwatcher "github.com/6529-Collections/6529node/internal/eth/mocks/transferwatcher"
	"github.com/6529-Collections/6529node/pkg/constants"
	"github.com/6529-Collections/6529node/pkg/tdh/tokens"
	"github.com/stretchr/testify/assert"
	"github.com/stretchr/testify/mock"
	"go.uber.org/zap"
)

func TestTdhContractsListener_Listen_ProgressGreaterThanEpochBlock(t *testing.T) {
	zap.ReplaceGlobals(zap.NewNop())

	mIdxTracker := new(mocks.TdhIdxTrackerDb)
	mTransfersAction := new(mocks.TdhTransfersReceivedAction)
	mTransfersWatcher := new(transferwatcher.TokensTransfersWatcher)

	mIdxTracker.On("GetProgress").Return(uint64(13360878), nil).Once()
	expectedStartBlock := constants.TDH_CONTRACTS_EPOCH_BLOCK

	mIdxTracker.On("SetProgress", mock.AnythingOfType("uint64")).Return(nil).Maybe()

	mTransfersWatcher.
		On("WatchTransfers",
			[]string{constants.MEMES_CONTRACT, constants.GRADIENTS_CONTRACT, constants.NEXTGEN_CONTRACT},
			expectedStartBlock,
			mock.Anything,
			mock.Anything,
		).
		Return(nil).
		Run(func(args mock.Arguments) {
			batchChan := args.Get(2).(chan<- tokens.TokenTransferBatch)

			batchChan <- tokens.TokenTransferBatch{
				BlockNumber: 13360878,
				Transfers: []tokens.TokenTransfer{
					{From: "0x111", To: "0x222"},
				},
			}

			close(batchChan)
		})

	mTransfersAction.
		On("Handle", tokens.TokenTransferBatch{
			BlockNumber: 13360878,
			Transfers:   []tokens.TokenTransfer{{From: "0x111", To: "0x222"}},
		}).
		Return(nil).
		Once()

	listener := TdhContractsListener{
		transfersWatcher:        mTransfersWatcher,
		transfersReceivedAction: mTransfersAction,
		progressTracker:         mIdxTracker,
	}

	err := listener.listen(make(chan bool))
	assert.NoError(t, err)

	time.Sleep(50 * time.Millisecond)

	mIdxTracker.AssertExpectations(t)
	mTransfersWatcher.AssertExpectations(t)
	mTransfersAction.AssertExpectations(t)
}

func TestTdhContractsListener_Listen_ProgressLessThanEpochBlock(t *testing.T) {
	zap.ReplaceGlobals(zap.NewNop())

	mIdxTracker := new(mocks.TdhIdxTrackerDb)
	mTransfersAction := new(mocks.TdhTransfersReceivedAction)
	mTransfersWatcher := new(transferwatcher.TokensTransfersWatcher)

	mIdxTracker.On("GetProgress").Return(uint64(13360860), nil).Once()

	mTransfersWatcher.
		On("WatchTransfers",
<<<<<<< HEAD
			[]string{
				constants.MEMES_CONTRACT,
				constants.GRADIENTS_CONTRACT,
				constants.NEXTGEN_CONTRACT,
			},
			constants.TDH_CONTRACTS_EPOCH_BLOCK,
=======
			[]string{MEMES_CONTRACT, GRADIENTS_CONTRACT, NEXTGEN_CONTRACT},
			TDH_CONTRACTS_EPOCH_BLOCK,
>>>>>>> 2d2f7263
			mock.Anything,
			mock.Anything,
		).
		Return(nil).
		Run(func(args mock.Arguments) {
			batchChan := args.Get(2).(chan<- tokens.TokenTransferBatch)
			close(batchChan)
		})

	listener := TdhContractsListener{
		transfersWatcher:        mTransfersWatcher,
		transfersReceivedAction: mTransfersAction,
		progressTracker:         mIdxTracker,
	}

	err := listener.listen(make(chan bool))
	assert.NoError(t, err)

	time.Sleep(50 * time.Millisecond)

	mIdxTracker.AssertExpectations(t)
	mTransfersWatcher.AssertExpectations(t)
	mTransfersAction.AssertExpectations(t)
}

func TestTdhContractsListener_Listen_ErrorOnGetProgress(t *testing.T) {
	zap.ReplaceGlobals(zap.NewNop())

	mIdxTracker := new(mocks.TdhIdxTrackerDb)
	mTransfersAction := new(mocks.TdhTransfersReceivedAction)
	mTransfersWatcher := new(transferwatcher.TokensTransfersWatcher)

	mIdxTracker.On("GetProgress").Return(uint64(0), errors.New("failed to get progress")).Once()

	listener := TdhContractsListener{
		transfersWatcher:        mTransfersWatcher,
		transfersReceivedAction: mTransfersAction,
		progressTracker:         mIdxTracker,
	}

	err := listener.listen(make(chan bool))
	assert.Error(t, err)
	assert.Contains(t, err.Error(), "failed to get progress")

	mTransfersWatcher.AssertNotCalled(t, "WatchTransfers", mock.Anything, mock.Anything, mock.Anything, mock.Anything, mock.Anything)
	mIdxTracker.AssertExpectations(t)
	mTransfersAction.AssertExpectations(t)
	mTransfersWatcher.AssertExpectations(t)
}

func TestTdhContractsListener_Listen_ErrorOnWatchTransfers(t *testing.T) {
	zap.ReplaceGlobals(zap.NewNop())

	mIdxTracker := new(mocks.TdhIdxTrackerDb)
	mTransfersAction := new(mocks.TdhTransfersReceivedAction)
	mTransfersWatcher := new(transferwatcher.TokensTransfersWatcher)

	mIdxTracker.On("GetProgress").Return(uint64(13360878), nil).Once()

	mTransfersWatcher.
		On("WatchTransfers",
			mock.Anything,
			uint64(13360860),
			mock.Anything,
			mock.Anything,
		).
		Return(errors.New("watch transfers failed")).
		Once()

	listener := TdhContractsListener{
		transfersWatcher:        mTransfersWatcher,
		transfersReceivedAction: mTransfersAction,
		progressTracker:         mIdxTracker,
	}

	err := listener.listen(make(chan bool))
	assert.Error(t, err)
	assert.Contains(t, err.Error(), "watch transfers failed")

	mTransfersAction.AssertNotCalled(t, "Handle", mock.Anything)

	mIdxTracker.AssertExpectations(t)
	mTransfersAction.AssertExpectations(t)
	mTransfersWatcher.AssertExpectations(t)
}

func TestTdhContractsListener_Listen_HandleErrorStopsLoop(t *testing.T) {
	zap.ReplaceGlobals(zap.NewNop())

	mIdxTracker := new(mocks.TdhIdxTrackerDb)
	mTransfersAction := new(mocks.TdhTransfersReceivedAction)
	mTransfersWatcher := new(transferwatcher.TokensTransfersWatcher)

	mIdxTracker.On("GetProgress").Return(uint64(13360860), nil).Once()

	mTransfersWatcher.
		On("WatchTransfers",
			mock.Anything,
			uint64(13360860),
			mock.Anything,
			mock.Anything,
		).
		Return(nil).
		Run(func(args mock.Arguments) {
			batchChan := args.Get(2).(chan<- tokens.TokenTransferBatch)

			batchChan <- tokens.TokenTransferBatch{
				BlockNumber: 13360860,
				Transfers: []tokens.TokenTransfer{
					{From: "0xBAD"},
				},
			}

<<<<<<< HEAD
			nftChan <- []tokens.TokenTransfer{{From: "0xBAD"}}  // Should trigger error and stop
			nftChan <- []tokens.TokenTransfer{{From: "0xGOOD"}} // Should never be processed
=======
			batchChan <- tokens.TokenTransferBatch{
				BlockNumber: 13360860,
				Transfers: []tokens.TokenTransfer{
					{From: "0xGOOD"},
				},
			}
>>>>>>> 2d2f7263

			close(batchChan)
		}).
		Once()

<<<<<<< HEAD
	mTransfersAction.On("Handle", []tokens.TokenTransfer{{From: "0xBAD"}}).
		Return(errors.New("some handle error")).Once()

	// Ensure Handle is NEVER called for 0xGOOD
	mTransfersAction.On("Handle", []tokens.TokenTransfer{{From: "0xGOOD"}}).
		Return(nil).Maybe() // This should not happen
=======
	mTransfersAction.On("Handle", tokens.TokenTransferBatch{
		BlockNumber: 13360860,
		Transfers:   []tokens.TokenTransfer{{From: "0xBAD"}},
	}).
		Return(errors.New("some handle error")).
		Once()

	mTransfersAction.On("Handle", tokens.TokenTransferBatch{
		BlockNumber: 13360860,
		Transfers:   []tokens.TokenTransfer{{From: "0xGOOD"}},
	}).
		Return(nil).
		Once()
>>>>>>> 2d2f7263

	listener := TdhContractsListener{
		transfersWatcher:        mTransfersWatcher,
		transfersReceivedAction: mTransfersAction,
		progressTracker:         mIdxTracker,
	}

	err := listener.listen(make(chan bool))
<<<<<<< HEAD
=======
	assert.NoError(t, err, "Listen should not fail immediately even if one handle call fails")
>>>>>>> 2d2f7263

	// Expect an error because Handle() for 0xBAD failed
	assert.Error(t, err, "Listen should fail if Handle fails")

	// Ensure Handle() for 0xGOOD was never called
	mTransfersAction.AssertNotCalled(t, "Handle", []tokens.TokenTransfer{{From: "0xGOOD"}})

	mIdxTracker.AssertExpectations(t)
	mTransfersWatcher.AssertExpectations(t)
}<|MERGE_RESOLUTION|>--- conflicted
+++ resolved
@@ -82,17 +82,8 @@
 
 	mTransfersWatcher.
 		On("WatchTransfers",
-<<<<<<< HEAD
-			[]string{
-				constants.MEMES_CONTRACT,
-				constants.GRADIENTS_CONTRACT,
-				constants.NEXTGEN_CONTRACT,
-			},
+			[]string{constants.MEMES_CONTRACT, constants.GRADIENTS_CONTRACT, constants.NEXTGEN_CONTRACT},
 			constants.TDH_CONTRACTS_EPOCH_BLOCK,
-=======
-			[]string{MEMES_CONTRACT, GRADIENTS_CONTRACT, NEXTGEN_CONTRACT},
-			TDH_CONTRACTS_EPOCH_BLOCK,
->>>>>>> 2d2f7263
 			mock.Anything,
 			mock.Anything,
 		).
@@ -206,30 +197,17 @@
 				},
 			}
 
-<<<<<<< HEAD
-			nftChan <- []tokens.TokenTransfer{{From: "0xBAD"}}  // Should trigger error and stop
-			nftChan <- []tokens.TokenTransfer{{From: "0xGOOD"}} // Should never be processed
-=======
 			batchChan <- tokens.TokenTransferBatch{
 				BlockNumber: 13360860,
 				Transfers: []tokens.TokenTransfer{
 					{From: "0xGOOD"},
 				},
 			}
->>>>>>> 2d2f7263
 
 			close(batchChan)
 		}).
 		Once()
 
-<<<<<<< HEAD
-	mTransfersAction.On("Handle", []tokens.TokenTransfer{{From: "0xBAD"}}).
-		Return(errors.New("some handle error")).Once()
-
-	// Ensure Handle is NEVER called for 0xGOOD
-	mTransfersAction.On("Handle", []tokens.TokenTransfer{{From: "0xGOOD"}}).
-		Return(nil).Maybe() // This should not happen
-=======
 	mTransfersAction.On("Handle", tokens.TokenTransferBatch{
 		BlockNumber: 13360860,
 		Transfers:   []tokens.TokenTransfer{{From: "0xBAD"}},
@@ -243,19 +221,14 @@
 	}).
 		Return(nil).
 		Once()
->>>>>>> 2d2f7263
-
-	listener := TdhContractsListener{
-		transfersWatcher:        mTransfersWatcher,
-		transfersReceivedAction: mTransfersAction,
-		progressTracker:         mIdxTracker,
-	}
-
-	err := listener.listen(make(chan bool))
-<<<<<<< HEAD
-=======
-	assert.NoError(t, err, "Listen should not fail immediately even if one handle call fails")
->>>>>>> 2d2f7263
+
+	listener := TdhContractsListener{
+		transfersWatcher:        mTransfersWatcher,
+		transfersReceivedAction: mTransfersAction,
+		progressTracker:         mIdxTracker,
+	}
+
+	err := listener.listen(make(chan bool))
 
 	// Expect an error because Handle() for 0xBAD failed
 	assert.Error(t, err, "Listen should fail if Handle fails")
