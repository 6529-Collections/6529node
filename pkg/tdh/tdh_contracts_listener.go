package tdh

import (
	"context"
	"database/sql"

	"github.com/6529-Collections/6529node/internal/eth"
	"github.com/6529-Collections/6529node/pkg/constants"
	"github.com/6529-Collections/6529node/pkg/tdh/tokens"
<<<<<<< HEAD
	"github.com/dgraph-io/badger/v4"
=======
>>>>>>> c30fdca1
	"go.uber.org/zap"
)

type TdhContractsListener struct {
	transfersWatcher        eth.TokensTransfersWatcher
	transfersReceivedAction eth.TdhTransfersReceivedAction
	progressTracker         eth.TdhIdxTrackerDb
}

func (client TdhContractsListener) listen(tipReachedChan chan<- bool) error {
	nftActionsChan := make(chan tokens.TokenTransferBatch)
	errChan := make(chan error, 1)

	go func() {
		for batch := range nftActionsChan {
			err := client.transfersReceivedAction.Handle(batch)
			if err != nil {
				zap.L().Error("Error handling transfers", zap.Error(err))
				errChan <- err // Send error to main function
				return         // Stop further processing
			}
		}
	}()

	startBlock, err := client.progressTracker.GetProgress()
	if err != nil {
		return err
	}
	if startBlock > constants.TDH_CONTRACTS_EPOCH_BLOCK {
		startBlock -= 50 // just to be safe
	}
	if startBlock < constants.TDH_CONTRACTS_EPOCH_BLOCK {
		startBlock = constants.TDH_CONTRACTS_EPOCH_BLOCK
	}
	latestBlockChannel := make(chan uint64)
	go func() {
		for latestBlock := range latestBlockChannel {
			err := client.progressTracker.SetProgress(latestBlock)
			if err != nil {
				zap.L().Error("Error setting progress", zap.Error(err))
			}
		}
	}()

	// Start transfers watching in a separate goroutine
	done := make(chan error, 1)
	go func() {
		done <- client.transfersWatcher.WatchTransfers(
			[]string{
				constants.MEMES_CONTRACT,
				constants.GRADIENTS_CONTRACT,
				constants.NEXTGEN_CONTRACT,
			},
			startBlock,
			nftActionsChan,
			tipReachedChan,
		)
	}()

	// Wait for any error from errChan or done
	select {
	case err := <-errChan:
		return err
	case err := <-done:
		return err
	}
}

func BlockUntilOnTipAndKeepListeningAsync(db *sql.DB, ctx context.Context) error {
	tdhSynchroniserFatalErrors := make(chan error, 10)
	go func() {
		for err := range tdhSynchroniserFatalErrors {
			zap.L().Fatal("Fatal error listening on TDH contracts", zap.Error(err))
		}
	}()
	transfersWatcher, err := eth.NewTokensTransfersWatcher(db, ctx)
	if err != nil {
		return err
	}
	progressTracker := eth.NewTdhIdxTrackerDb(db)
	listener := &TdhContractsListener{
		transfersWatcher:        transfersWatcher,
		transfersReceivedAction: eth.NewTdhTransfersReceivedActionImpl(ctx, progressTracker, badger),
		progressTracker:         progressTracker,
	}
	tipReachedChan := make(chan bool, 10)
	go func() {
		err = listener.listen(tipReachedChan)
		if err != nil {
			tdhSynchroniserFatalErrors <- err
		}
	}()
	select {
	case <-tipReachedChan:
		return nil
	case <-ctx.Done():
		return ctx.Err()
	}
}<|MERGE_RESOLUTION|>--- conflicted
+++ resolved
@@ -5,23 +5,20 @@
 	"database/sql"
 
 	"github.com/6529-Collections/6529node/internal/eth"
+	"github.com/6529-Collections/6529node/internal/eth/ethdb"
 	"github.com/6529-Collections/6529node/pkg/constants"
-	"github.com/6529-Collections/6529node/pkg/tdh/tokens"
-<<<<<<< HEAD
-	"github.com/dgraph-io/badger/v4"
-=======
->>>>>>> c30fdca1
+	"github.com/6529-Collections/6529node/pkg/tdh/models"
 	"go.uber.org/zap"
 )
 
 type TdhContractsListener struct {
 	transfersWatcher        eth.TokensTransfersWatcher
 	transfersReceivedAction eth.TdhTransfersReceivedAction
-	progressTracker         eth.TdhIdxTrackerDb
+	progressTracker         ethdb.TdhIdxTrackerDb
 }
 
 func (client TdhContractsListener) listen(tipReachedChan chan<- bool) error {
-	nftActionsChan := make(chan tokens.TokenTransferBatch)
+	nftActionsChan := make(chan models.TokenTransferBatch)
 	errChan := make(chan error, 1)
 
 	go func() {
@@ -45,15 +42,6 @@
 	if startBlock < constants.TDH_CONTRACTS_EPOCH_BLOCK {
 		startBlock = constants.TDH_CONTRACTS_EPOCH_BLOCK
 	}
-	latestBlockChannel := make(chan uint64)
-	go func() {
-		for latestBlock := range latestBlockChannel {
-			err := client.progressTracker.SetProgress(latestBlock)
-			if err != nil {
-				zap.L().Error("Error setting progress", zap.Error(err))
-			}
-		}
-	}()
 
 	// Start transfers watching in a separate goroutine
 	done := make(chan error, 1)
@@ -90,10 +78,10 @@
 	if err != nil {
 		return err
 	}
-	progressTracker := eth.NewTdhIdxTrackerDb(db)
+	progressTracker := ethdb.NewTdhIdxTrackerDb(db)
 	listener := &TdhContractsListener{
 		transfersWatcher:        transfersWatcher,
-		transfersReceivedAction: eth.NewTdhTransfersReceivedActionImpl(ctx, progressTracker, badger),
+		transfersReceivedAction: eth.NewTdhTransfersReceivedActionImpl(ctx, db, progressTracker),
 		progressTracker:         progressTracker,
 	}
 	tipReachedChan := make(chan bool, 10)
